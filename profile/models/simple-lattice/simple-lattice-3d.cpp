#include "../../../src/CPUSolver.h"
#include "../../../src/log.h"
#include <array>
#include <iostream>

int main(int argc, char* argv[]) {

  MPI_Init(&argc, &argv);
<<<<<<< HEAD
  log_set_ranks(MPI_COMM_WORLD);
=======
  log_set_ranks(MPI_COMM_WORLD); //FIXME
>>>>>>> a9a33505

  /* Define simulation parameters */
  #ifdef OPENMP
  int num_threads = omp_get_num_procs();
  #else
  int num_threads = 1;
  #endif
  double azim_spacing = 0.1;
  int num_azim = 4;
  double polar_spacing = 0.1;
  int num_polar = 6;
  double tolerance = 1e-6;
  int max_iters = 2000;

  /* Define material properties */
  log_printf(NORMAL, "Defining material properties...");

  const size_t num_groups = 7;
  std::map<std::string, std::array<double, num_groups> > sigma_a;
  std::map<std::string, std::array<double, num_groups> > nu_sigma_f;
  std::map<std::string, std::array<double, num_groups> > sigma_f;
  std::map<std::string, std::array<double, num_groups*num_groups> > sigma_s;
  std::map<std::string, std::array<double, num_groups> > chi;
  std::map<std::string, std::array<double, num_groups> > sigma_t;

  /* Define water cross-sections */
  sigma_a["Water"] = std::array<double, num_groups> {6.0105E-4, 1.5793E-5,
      3.3716E-4, 0.0019406, 0.0057416, 0.015001, 0.037239};
  nu_sigma_f["Water"] = std::array<double, num_groups> {0, 0, 0, 0, 0, 0, 0};
  sigma_f["Water"] = std::array<double, num_groups> {0, 0, 0, 0, 0, 0, 0};
  sigma_s["Water"] = std::array<double, num_groups*num_groups>
      {0.0444777, 0.1134, 7.2347E-4, 3.7499E-6, 5.3184E-8, 0.0, 0.0,
      0.0, 0.282334, 0.12994, 6.234E-4, 4.8002E-5, 7.4486E-6, 1.0455E-6,
      0.0, 0.0, 0.345256, 0.22457, 0.016999, 0.0026443, 5.0344E-4,
      0.0, 0.0, 0.0, 0.0910284, 0.41551, 0.063732, 0.012139,
      0.0, 0.0, 0.0, 7.1437E-5, 0.139138, 0.51182, 0.061229,
      0.0, 0.0, 0.0, 0.0, 0.0022157, 0.699913, 0.53732,
      0.0, 0.0, 0.0, 0.0, 0.0, 0.13244, 2.4807};
  chi["Water"] = std::array<double, num_groups> {0, 0, 0, 0, 0, 0, 0};
  sigma_t["Water"] = std::array<double, num_groups> {0.159206, 0.41297,
    0.59031, 0.58435, 0.718, 1.25445, 2.65038};

  /* Define UO2 cross-sections */
  sigma_a["UO2"] = std::array<double, num_groups> {0.0080248, 0.0037174,
    0.026769, 0.096236, 0.03002, 0.11126, 0.28278};
  nu_sigma_f["UO2"] = std::array<double, num_groups> {0.02005998, 0.002027303,
    0.01570599, 0.04518301, 0.04334208, 0.2020901, 0.5257105};
  sigma_f["UO2"] = std::array<double, num_groups> {0.00721206, 8.19301E-4,
    0.0064532, 0.0185648, 0.0178084, 0.0830348, 0.216004};
  sigma_s["UO2"] = std::array<double, num_groups*num_groups>
      {0.127537, 0.042378, 9.4374E-6, 5.5163E-9, 0.0, 0.0, 0.0,
      0.0, 0.324456, 0.0016314, 3.1427E-9, 0.0, 0.0, 0.0,
      0.0, 0.0, 0.45094, 0.0026792, 0.0, 0.0, 0.0,
      0.0, 0.0, 0.0, 0.452565, 0.0055664, 0.0, 0.0,
      0.0, 0.0, 0.0, 1.2525E-4, 0.271401, 0.010255, 1.0021E-8,
      0.0, 0.0, 0.0, 0.0, 0.0012968, 0.265802, 0.016809,
      0.0, 0.0, 0.0, 0.0, 0.0, 0.0085458, 0.27308};
  chi["UO2"] = std::array<double, num_groups> {0.58791, 0.41176, 3.3906E-4,
    1.1761E-7, 0.0, 0.0, 0.0};
  sigma_t["UO2"] = std::array<double, num_groups> {0.177949, 0.329805,
    0.480388, 0.554367, 0.311801, 0.395168, 0.564406};

  /* Create materials */
  log_printf(NORMAL, "Creating materials...");
  std::map<std::string, Material*> materials;
  std::map<std::string, std::array<double, num_groups> >::iterator it;
  int id_num = 0;
  for (it = sigma_t.begin(); it != sigma_t.end(); it++) {

    std::string name = it->first;
    materials[name] = new Material(id_num, name.c_str());
    materials[name]->setNumEnergyGroups(num_groups);
    id_num++;

    materials[name]->setSigmaT(sigma_t[name].data(), num_groups);
    materials[name]->setSigmaS(sigma_s[name].data(), num_groups*num_groups);
    materials[name]->setSigmaF(sigma_f[name].data(), num_groups);
    materials[name]->setNuSigmaF(nu_sigma_f[name].data(), num_groups);
    materials[name]->setChi(chi[name].data(), num_groups);
  }

  /* Create surfaces */
  XPlane xmin(-2.0);
  XPlane xmax( 2.0);
  YPlane ymin(-2.0);
  YPlane ymax( 2.0);
  ZPlane zmin(-10.0);
  ZPlane zmax( 10.0);

  xmin.setBoundaryType(REFLECTIVE);
  ymin.setBoundaryType(REFLECTIVE);
  zmin.setBoundaryType(REFLECTIVE);
  xmax.setBoundaryType(REFLECTIVE);
  ymax.setBoundaryType(REFLECTIVE);
  zmax.setBoundaryType(REFLECTIVE);

  ZCylinder large_pin(0.0, 0.0, 0.4);
  ZCylinder medium_pin(0.0, 0.0, 0.3);
  ZCylinder small_pin(0.0, 0.0, 0.2);

  /* Create cells */
  log_printf(NORMAL, "Creating cells...");

  Cell large_fuel;
  large_fuel.setFill(materials["UO2"]);
  large_fuel.addSurface(-1, &large_pin);

  Cell large_moderator;
  large_moderator.setFill(materials["Water"]);
  large_moderator.addSurface(+1, &large_pin);

  Cell medium_fuel;
  medium_fuel.setFill(materials["UO2"]);
  medium_fuel.addSurface(-1, &medium_pin);

  Cell medium_moderator;
  medium_moderator.setFill(materials["Water"]);
  medium_moderator.addSurface(+1, &medium_pin);

  Cell small_fuel;
  small_fuel.setFill(materials["UO2"]);
  small_fuel.addSurface(-1, &small_pin);

  Cell small_moderator;
  small_moderator.setFill(materials["Water"]);
  small_moderator.addSurface(+1, &small_pin);

  Cell root_cell;
  root_cell.addSurface(+1, &xmin);
  root_cell.addSurface(-1, &xmax);
  root_cell.addSurface(+1, &ymin);
  root_cell.addSurface(-1, &ymax);
  root_cell.addSurface(+1, &zmin);
  root_cell.addSurface(-1, &zmax);

  /* Create universes */
  log_printf(NORMAL, "Creating universes...");

  Universe pin1;
  Universe pin2;
  Universe pin3;
  Universe root_universe;

  pin1.addCell(&large_fuel);
  pin1.addCell(&large_moderator);
  pin2.addCell(&medium_fuel);
  pin2.addCell(&medium_moderator);
  pin3.addCell(&small_fuel);
  pin3.addCell(&small_moderator);
  root_universe.addCell(&root_cell);

  /* Create lattice */
  log_printf(NORMAL, "Creating simple 4 x 4 lattice...");

  Lattice lattice;
  lattice.setWidth(1.0, 1.0, 20.0);

  Universe* lattice_matrix[4*4*1];
  {
    int mold[4*4] = {1, 2, 1, 2,
                     2, 3, 2, 3,
                     1, 2, 1, 2,
                     2, 3, 2, 3};
    std::map<int, Universe*> names = {{1, &pin1}, {2, &pin2}, {3, &pin3}};
    for (int z=0; z < 1; z++)
      for (int n=0; n < 4*4; n++)
        lattice_matrix[z*4*4 + n] = names[mold[n]];

    lattice.setUniverses(1, 4, 4, lattice_matrix);
  }
  root_cell.setFill(&lattice);

  /* Create CMFD mesh */
  log_printf(NORMAL, "Creating Cmfd mesh...");

  Cmfd cmfd;
  cmfd.setLatticeStructure(1,1,1);
  cmfd.setKNearest(1);
  //cmfd.setLatticeStructure(2,2,1);
  //cmfd.setKNearest(3);

  /* Create the geometry */
  log_printf(NORMAL, "Creating geometry...");

  Geometry geometry;
  geometry.setRootUniverse(&root_universe);
  geometry.setDomainDecomposition(2, 2, 1);
  geometry.setNumDomainModules(1,1,2);
  //geometry.setCmfd(&cmfd);
  geometry.initializeFlatSourceRegions();

  /* Create the track generator */
  log_printf(NORMAL, "Initializing the track generator...");

  TrackGenerator3D track_generator(&geometry, num_azim, num_polar,
                                   azim_spacing, polar_spacing);
  track_generator.setTrackGenerationMethod(MODULAR_RAY_TRACING);
  track_generator.setNumThreads(num_threads);
  track_generator.setSegmentFormation(OTF_STACKS);
  track_generator.generateTracks();

  /* Run simulation */
  CPUSolver solver(&track_generator);
  solver.setNumThreads(num_threads);
  solver.setConvergenceThreshold(tolerance);
  solver.computeEigenvalue(max_iters);
  solver.printTimerReport();

  log_printf(TITLE, "Finished");
  MPI_Finalize();
  return 0;
}<|MERGE_RESOLUTION|>--- conflicted
+++ resolved
@@ -6,11 +6,7 @@
 int main(int argc, char* argv[]) {
 
   MPI_Init(&argc, &argv);
-<<<<<<< HEAD
   log_set_ranks(MPI_COMM_WORLD);
-=======
-  log_set_ranks(MPI_COMM_WORLD); //FIXME
->>>>>>> a9a33505
 
   /* Define simulation parameters */
   #ifdef OPENMP
