--- conflicted
+++ resolved
@@ -2,11 +2,8 @@
 
 %{
   #define SWIG_FILE_WITH_INIT
-<<<<<<< HEAD
+  #include <cstddef>
   #include "../../../src/constants.h"
-=======
-  #include <cstddef>
->>>>>>> 1847f671
   #include "../../../src/Cell.h"
   #include "../../../src/Geometry.h"
   #include "../../../src/LocalCoords.h"
