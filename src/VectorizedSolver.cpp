--- conflicted
+++ resolved
@@ -84,7 +84,6 @@
 
 
 /**
-<<<<<<< HEAD
  * @brief Sets the Geometry for the Solver.
  * @param geometry a pointer to the Geometry
  */
@@ -98,9 +97,11 @@
   /* Reset the number of energy groups by rounding up for the number
    * of vector widths needed to accomodate the energy groups */
   _num_groups = _num_vector_lengths * VEC_LENGTH;
-
   _polar_times_groups = _num_groups * _num_polar;
-=======
+}
+
+
+/**
  * @brief Assign a fixed source for a flat source region and energy group.
  * @details Fixed sources should be scaled to reflect the fact that OpenMOC
  *          normalizes the scalar flux such that the total energy- and
@@ -123,7 +124,6 @@
 
   /* Store the fixed source for this FSR and energy group */
   _fixed_sources(fsr_id,group-1) = source;
->>>>>>> 9eb17187
 }
 
 
