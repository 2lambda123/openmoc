#include "Solver.h"
#include <unordered_map>
#include <fstream>
#include <sys/stat.h>
#ifdef BGQ
#include <spi/include/kernel/memory.h>
#endif

/**
 * @brief Constructor initializes an empty Solver class with array pointers
 *        set to NULL.
 * @param track_generator an optional pointer to a TrackGenerator object
 */
Solver::Solver(TrackGenerator* track_generator) {

  /* Default values */
  _num_materials = 0;
  _num_groups = 0;
  _num_azim = 0;

  _num_FSRs = 0;
  _num_fissionable_FSRs = 0;
  _FSR_volumes = NULL;
  _FSR_materials = NULL;
  _chi_spectrum_material = NULL;

  _k_eff = 1.;
  _keff_from_fission_rates = true;

  _track_generator = NULL;
  _geometry = NULL;
  _cmfd = NULL;
  _num_exp_evaluators_azim = 1;
  _num_exp_evaluators_polar = 1;
  _exp_evaluators = new ExpEvaluator**[_num_exp_evaluators_azim];
  _exp_evaluators[0] = new ExpEvaluator*[_num_exp_evaluators_polar];
  _exp_evaluators[0][0] = new ExpEvaluator();
  _solve_3D = false;
  _segment_formation = EXPLICIT_2D;

  /* Initialize pointers to NULL */
  _tracks = NULL;
  _azim_spacings = NULL;
  _polar_spacings = NULL;
  _boundary_flux = NULL;
  _start_flux = NULL;
  _boundary_leakage = NULL;

  _scalar_flux = NULL;
  _old_scalar_flux = NULL;
  _reference_flux = NULL;
  _stabilizing_flux = NULL;
  _fixed_sources = NULL;
  _reduced_sources = NULL;
  _source_type = "None";

  _regionwise_scratch = NULL;

  _fluxes_per_track = 0;

  if (track_generator != NULL)
    setTrackGenerator(track_generator);

  _num_iterations = 0;
  _converge_thresh = 1E-5;

  _timer = new Timer();

  /* Default settings */
  _correct_xs = false;
  _stabilize_transport = false;
  _verbose = false;
  _calculate_initial_spectrum = false;
  _initial_spectrum_thresh = 1.0;
  _load_initial_FSR_fluxes = false;
  _calculate_residuals_by_reference = false;

  _xs_log_level = ERROR;

  //FIXME OTF transport isnt implemented
  _OTF_transport = false;
  //FIXME Parameters for xs modification, should be deleted
  _reset_iteration = -1;
  _limit_xs = false;
}

/**
 * @brief Destructor deletes arrays of boundary angular fluxes,
 *        scalar fluxes and sources for each FSR and energy group.
 * @details Deallocates memory for all arrays allocated for the Solver,
 *          including fluxes, sources, quadrature weights, and exponential
 *          linear interpolation table.
 */
Solver::~Solver() {

  if (_FSR_materials != NULL)
    delete [] _FSR_materials;

  if (_boundary_flux != NULL)
    delete [] _boundary_flux;

  if (_start_flux != NULL)
    delete [] _start_flux;

  if (_scalar_flux != NULL)
    delete [] _scalar_flux;

  if (_old_scalar_flux != NULL)
    delete [] _old_scalar_flux;

  if (_reference_flux != NULL)
    delete [] _reference_flux;

  if (_stabilizing_flux != NULL)
    delete [] _stabilizing_flux;

  if (_fixed_sources != NULL)
    delete [] _fixed_sources;

  if (_reduced_sources != NULL)
    delete [] _reduced_sources;

  if (_boundary_leakage != NULL)
    delete [] _boundary_leakage;

  if (_regionwise_scratch != NULL)
    delete [] _regionwise_scratch;

  for (int i=0; i < _groupwise_scratch.size(); i++)
    delete [] _groupwise_scratch.at(i);
  _groupwise_scratch.clear();

<<<<<<< HEAD
  /** Delete exponential evaluators */
  if (_exp_evaluators != NULL) {
=======
  /* Delete exponential evaluators */
  if (_exp_evaluators != NULL){
>>>>>>> 3ddb3a8d
    for (int a=0; a < _num_exp_evaluators_azim; a++) {
      for (int p=0; p < _num_exp_evaluators_polar; p++) {
        delete _exp_evaluators[a][p];
      }
    }
    for (int a=0; a < _num_azim/2; a++) {
      /* Handle edge case when exp_evaluators are not initialized */
      if (a < 1 or _num_exp_evaluators_azim > 1)
        delete [] _exp_evaluators[a];
    }
    delete [] _exp_evaluators;
  }

  delete _timer;
}


/**
 * @brief Returns a pointer to the Geometry.
 * @return a pointer to the Geometry
 */
Geometry* Solver::getGeometry() {

  if (_geometry == NULL)
    log_printf(ERROR, "Unable to return the Solver's Geometry since it "
               "has not yet been set");

  return _geometry;
}



/**
 * @brief Returns a pointer to the TrackGenerator.
 * @return a pointer to the TrackGenerator
 */
TrackGenerator* Solver::getTrackGenerator() {

  if (_track_generator == NULL)
    log_printf(ERROR, "Unable to return the Solver's TrackGenetrator "
               "since it has not yet been set");

  return _track_generator;
}


/**
 * @brief Returns the calculated volume for a flat source region.
 * @param fsr_id the flat source region ID of interest
 * @return the flat source region volume
 */
FP_PRECISION Solver::getFSRVolume(long fsr_id) {

  if (fsr_id < 0 || fsr_id > _num_FSRs)
    log_printf(ERROR, "Unable to get the volume for FSR %d since the FSR "
               "IDs lie in the range (0, %d)", fsr_id, _num_FSRs);

  else if (_FSR_volumes == NULL)
    log_printf(ERROR, "Unable to get the volume for FSR %d since the FSR "
               "volumes have not yet been computed", fsr_id);

  return _FSR_volumes[fsr_id];
}


/**
 * @brief Returns the number of angles used for the polar quadrature.
 * @return the number of polar angles
 */
int Solver::getNumPolarAngles() {
  return _num_polar;
}


/**
 * @brief Returns the number of source iterations to converge the source.
 * @return the number of iterations
 */
int Solver::getNumIterations() {
  return _num_iterations;
}


/**
 * @brief Returns the total time to converge the source (seconds).
 * @return the time to converge the source (seconds)
 */
double Solver::getTotalTime() {
  return _timer->getSplit("Total time");
}


/**
 * @brief Returns the converged eigenvalue \f$ k_{eff} \f$.
 * @return the converged eigenvalue \f$ k_{eff} \f$
 */
double Solver::getKeff() {
  return _k_eff;
}


/**
 * @brief Returns the threshold for source/flux convergence.
 * @return the threshold for source/flux convergence
 */
double Solver::getConvergenceThreshold() {
  return _converge_thresh;
}


/**
 * @brief Get the maximum allowable optical length for a track segment
 * @return The max optical length
 */
FP_PRECISION Solver::getMaxOpticalLength() {
  return _exp_evaluators[0][0]->getMaxOpticalLength();
}


/**
 * @brief Returns whether the solver is using double floating point precision.
 * @return true if using double precision float point arithmetic
 */
bool Solver::isUsingDoublePrecision() {
#ifdef SINGLE
  return false;
#else
  return true;
#endif
}


/**
 * @brief Returns whether the Solver uses linear interpolation to
 *        compute exponentials.
 * @return true if using linear interpolation to compute exponentials
 */
bool Solver::isUsingExponentialInterpolation() {
  return _exp_evaluators[0][0]->isUsingInterpolation();
}


/**
 * @brief Returns the scalar flux for some FSR and energy group.
 * @param fsr_id the ID for the FSR of interest
 * @param group the energy group of interest
 * @return the FSR scalar flux
 */
double Solver::getFlux(long fsr_id, int group) {

  if (fsr_id >= _num_FSRs)
    log_printf(ERROR, "Unable to return a scalar flux for FSR ID = %d "
               "since the max FSR ID = %d", fsr_id, _num_FSRs-1);

  else if (fsr_id < 0)
    log_printf(ERROR, "Unable to return a scalar flux for FSR ID = %d "
               "since FSRs do not have negative IDs", fsr_id);

  else if (group-1 >= _num_groups)
    log_printf(ERROR, "Unable to return a scalar flux in group %d "
               "since there are only %d groups", group, _num_groups);

  else if (group <= 0)
    log_printf(ERROR, "Unable to return a scalar flux in group %d "
               "since groups must be greater or equal to 1", group);

  else if (_scalar_flux == NULL)
    log_printf(ERROR, "Unable to return a scalar flux "
             "since it has not yet been computed");

  return _scalar_flux(fsr_id,group-1);
}


/**
 * @brief Returns the source for some energy group for a flat source region
 * @details This is a helper routine used by the openmoc.process module.
 * @param fsr_id the ID for the FSR of interest
 * @param group the energy group of interest
 * @return the flat source region source
 */
double Solver::getFSRSource(long fsr_id, int group) {

  if (fsr_id >= _num_FSRs)
    log_printf(ERROR, "Unable to return a source for FSR ID = %d "
               "since the max FSR ID = %d", fsr_id, _num_FSRs-1);

  else if (fsr_id < 0)
    log_printf(ERROR, "Unable to return a source for FSR ID = %d "
               "since FSRs do not have negative IDs", fsr_id);

  else if (group-1 >= _num_groups)
    log_printf(ERROR, "Unable to return a source in group %d "
               "since there are only %d groups", group, _num_groups);

  else if (group <= 0)
    log_printf(ERROR, "Unable to return a source in group %d "
               "since groups must be greater or equal to 1", group);

  else if (_scalar_flux == NULL)
    log_printf(ERROR, "Unable to return a source "
               "since it has not yet been computed");

  Material* material = _FSR_materials[fsr_id];
  FP_PRECISION* nu_sigma_f = material->getNuSigmaF();
  FP_PRECISION* chi = material->getChi();
  double source = 0.;

  /* Compute fission source */
  if (material->isFissionable()) {
    for (int e=0; e < _num_groups; e++)
      source += _scalar_flux(fsr_id,e) * nu_sigma_f[e];
    source /= _k_eff * chi[group-1];
  }

  /* Compute scatter source */
  for (int g=0; g < _num_groups; g++)
    source += material->getSigmaSByGroup(g+1,group)
              * _scalar_flux(fsr_id,g);

  /* Add in fixed source (if specified by user) */
  source += _fixed_sources(fsr_id,group-1);

  /* Normalize to solid angle for isotropic approximation */
  source *= ONE_OVER_FOUR_PI;

  return source;
}


/**
 * @brief Sets the Geometry for the Solver.
 * @details This is a private setter method for the Solver and is not
 *          intended to be called by the user.
 * @param geometry a pointer to a Geometry object
 */
void Solver::setGeometry(Geometry* geometry) {

  if (geometry->getNumFSRs() == 0)
    log_printf(ERROR, "Unable to set the Geometry for the Solver since the "
               "Geometry has not yet initialized FSRs");

  _geometry = geometry;
}


/**
 * @brief Sets the Solver's TrackGenerator with characteristic Tracks.
 * @details The TrackGenerator must already have generated Tracks and have
 *          used ray tracing to segmentize them across the Geometry. This
 *          should be initated in Python prior to assigning the TrackGenerator
 *          to the Solver:
 *
 * @code
 *          geometry.initializeFlatSourceRegions()
 *          track_generator.generateTracks()
 *          solver.setTrackGenerator(track_generator)
 * @endcode
 *
 * @param track_generator a pointer to a TrackGenerator object
 */
void Solver::setTrackGenerator(TrackGenerator* track_generator) {

  /* Retrieve the segmentation type and get the 3D track generator */
  segmentationType segment_formation = track_generator->getSegmentFormation();
  TrackGenerator3D* track_generator_3D =
    dynamic_cast<TrackGenerator3D*>(track_generator);

  /* Check to make sure proper segments have been generated */
  if (!track_generator->containsSegments())
    log_printf(ERROR, "Unable to set the TrackGenerator for the Solver "
               "since the TrackGenerator has not yet generated tracks");

  _track_generator = track_generator;
  _segment_formation = _track_generator->getSegmentFormation();
  _num_azim = _track_generator->getNumAzim();
  _quad = _track_generator->getQuadrature();
  _azim_spacings = _quad->getAzimSpacings();
  _num_polar = _quad->getNumPolarAngles();
  _tracks = _track_generator->getTracksArray();

  /* Set the number of tracks and fluxes per track */
  if (track_generator_3D != NULL) {
    _fluxes_per_track = _num_groups;
    _tot_num_tracks = track_generator_3D->getNum3DTracks();
    _polar_spacings = _quad->getPolarSpacings();
    _tracks_per_stack = track_generator_3D->getTracksPerStack();
    _solve_3D = true;
  }
  else {
    _fluxes_per_track = _num_groups * _num_polar/2;
    _tot_num_tracks = _track_generator->getNum2DTracks();
    _solve_3D = false;
  }

  /* Retrieve and store the Geometry from the TrackGenerator */
  setGeometry(_track_generator->getGeometry());
}


/**
 * @brief Sets the threshold for source/flux convergence.
 * @brief The default threshold for convergence is 1E-5.
 * @param source_thresh the threshold for source/flux convergence
 */
void Solver::setConvergenceThreshold(double threshold) {

  if (threshold <= 0.0)
    log_printf(ERROR, "Unable to set the convergence threshold to %f "
               "since it is not a positive number", threshold);

  _converge_thresh = threshold;
}


/**
 * @brief Assign a fixed source for a flat source region and energy group.
 * @details This is a helper routine to perform error checking for the
 *          subclasses which store the source in the appropriate array.
 * @param fsr_id the flat source region ID
 * @param group the energy group
 * @param source the volume-averaged source in this group
 */
void Solver::setFixedSourceByFSR(long fsr_id, int group, double source) {

  if (group <= 0 || group > _num_groups)
    log_printf(ERROR,"Unable to set fixed source for group %d in "
               "in a %d energy group problem", group, _num_groups);

  if (fsr_id < 0 || fsr_id >= _num_FSRs)
    log_printf(ERROR,"Unable to set fixed source for FSR %d with only "
               "%d FSRs in the geometry", fsr_id, _num_FSRs);

  _fix_src_FSR_map[std::pair<int, int>(fsr_id, group)] = source;
}


/**
 * @brief Assign a fixed source for a Cell and energy group.
 * @details This routine will add the fixed source to all instances of the
 *          Cell in the geometry (e.g., all FSRs for this Cell).
 * @param fsr_id the Cell of interest
 * @param group the energy group
 * @param source the volume-averaged source in this group
 */
void Solver::setFixedSourceByCell(Cell* cell, int group, double source) {

  /* Recursively add the source to all Cells within a FILL type Cell */
  if (cell->getType() == FILL) {
    std::map<int, Cell*> cells = cell->getAllCells();
    std::map<int, Cell*>::iterator iter;
    for (iter = cells.begin(); iter != cells.end(); ++iter)
      setFixedSourceByCell(iter->second, group, source);
  }

  /* Add the source to all FSRs for this MATERIAL type Cell */
  else {
    _fix_src_cell_map[std::pair<Cell*, int>(cell, group)] = source;
  }
}


/**
 * @brief Assign a fixed source for a Material and energy group.
 * @details This routine will add the fixed source to all instances of the
 *          Material in the geometry (e.g., all FSRs with this Material).
 * @param fsr_id the Material of interest
 * @param group the energy group
 * @param source the volume-averaged source in this group
 */
void Solver::setFixedSourceByMaterial(Material* material, int group,
                                      double source) {
  _fix_src_material_map[std::pair<Material*, int>(material, group)] = source;
}


/**
 * @brief Set the maximum allowable optical length for a track segment
 * @param max_optical_length The max optical length
 */
void Solver::setMaxOpticalLength(FP_PRECISION max_optical_length) {
  for (int a=0; a < _num_exp_evaluators_azim; a++)
    for (int p=0; p < _num_exp_evaluators_polar; p++)
      _exp_evaluators[a][p]->setMaxOpticalLength(max_optical_length);
}


/**
 * @brief Set the precision, or maximum allowable approximation error, of the
 *        the exponential interpolation table.
 * @details By default, the precision is 1E-5 based on the analysis in
 *          Yamamoto's 2003 paper.
 * @param precision the precision of the exponential interpolation table,
 */
void Solver::setExpPrecision(double precision) {
  for (int a=0; a < _num_exp_evaluators_azim; a++)
    for (int p=0; p < _num_exp_evaluators_polar; p++)
      _exp_evaluators[a][p]->setExpPrecision(precision);
}


/**
 * @brief Informs the Solver to use linear interpolation to compute the
 *        exponential in the transport equation.
 */
void Solver::useExponentialInterpolation() {
  for (int a=0; a < _num_exp_evaluators_azim; a++)
    for (int p=0; p < _num_exp_evaluators_polar; p++)
      _exp_evaluators[a][p]->useInterpolation();
}


/**
 * @brief Informs the Solver to use the exponential intrinsic exp(...)
 *        function to compute the exponential in the transport equation.
 */
void Solver::useExponentialIntrinsic() {
  for (int a=0; a < _num_exp_evaluators_azim; a++)
    for (int p=0; p < _num_exp_evaluators_polar; p++)
      _exp_evaluators[a][p]->useIntrinsic();
}


/**
 * @brief Directs OpenMOC to correct unphysical cross-sections.
 * @details If a material is found with greater total scattering cross-section
 *          than total cross-section, the total cross-section is set to the
 *          scattering cross-section.
 */
void Solver::correctXS() {
  _correct_xs = true;
}


/**
 * @brief Directs OpenMOC to use the diagonal stabilizing correction to
 *        the source iteration transport sweep.
 * @details The source iteration process which MOC uses can be unstable
 *          if negative cross-sections arise from transport correction. This
 *          instability causes issues in convergence. The stabilizing
 *          correction fixes this by adding a diagonal matrix to both sides
 *          of the discretized transport equation which introduces no bias
 *          but transforms the iteration matrix into one that is stable.
 *
 *          Three stabilization options exist: DIAGONAL, YAMAMOTO, and GLOBAL.
 *
 *          DIAGONAL: The stabilization is only applied to fluxes where the
 *                    associated in-scatter cross-section is negative. The
 *                    added stabilizing flux is equal to the magnitude of the
 *                    in-scatter cross-section divided by the total
 *                    cross-section and scaled by the stabilization factor.
 *          YAMAMOTO: This is the same as DIAGONAL except that the largest
 *                    stabilization is applied to all regions, not just those
 *                    containing negative in-scatter cross-sections.
 *          GLOBAL: This method applies a global stabilization factor to all
 *                  fluxes defined by the user. In addition, the stabilization
 *                  factor in this option refers to a damping factor, not
 *                  the magnitude of the stabilizing correction.
 *
 * @param stabilization_factor The factor applied to the stabilizing correction
 * @param stabilizaiton_type The type of stabilization to use
 */
void Solver::stabilizeTransport(double stabilization_factor, 
                                stabilizationType stabilization_type) {
  _stabilize_transport = true;
  _stabilization_factor = stabilization_factor;
  _stabilization_type = stabilization_type;
}


/**
 * @brief Instructs OpenMOC to perform an initial spectrum calculation
 * @param threshold The convergence threshold of the spectrum calculation
 */
void Solver::setInitialSpectrumCalculation(double threshold) {
  _calculate_initial_spectrum = true;
  _initial_spectrum_thresh = threshold;
}


/**
 * @brief Determines which log level to set cross-section warnings
 * @details The default log level is ERROR
 * @param log_level The log level for outputing cross-section inconsistencies
 */
void Solver::setCheckXSLogLevel(logLevel log_level) {
  _xs_log_level = log_level;
}


/**
 * @brief Sets the chi spectrum for use as an inital flux guess
 * @param material The material used for obtaining the chi spectrum
 */
void Solver::setChiSpectrumMaterial(Material* material) {
  _chi_spectrum_material = material;
}


/**
 * @brief Initializes new ExpEvaluator object to compute exponentials.
 */
void Solver::initializeExpEvaluators() {

  /* Compute the first exponential evaluator */
  ExpEvaluator* first_evaluator = _exp_evaluators[0][0];
  first_evaluator->setQuadrature(_quad);

  if (first_evaluator->isUsingInterpolation()) {

    /* Find minimum of optional user-specified and actual max taus */
    FP_PRECISION max_tau_a = _track_generator->getMaxOpticalLength();
    FP_PRECISION max_tau_b = first_evaluator->getMaxOpticalLength();
    FP_PRECISION max_tau = std::min(max_tau_a, max_tau_b) + TAU_NUDGE;

    /* Split Track segments so that none has a greater optical length */
    _track_generator->setMaxOpticalLength(max_tau);
    if (_segment_formation == EXPLICIT_3D || _segment_formation == EXPLICIT_2D)
      _track_generator->splitSegments(max_tau);
    else
      _track_generator->countSegments();

    first_evaluator->setMaxOpticalLength(max_tau);
  }

  /* Delete old exponential evaluators */
  for (int a=0; a < _num_exp_evaluators_azim; a++) {
    for (int p=0; p < _num_exp_evaluators_polar; p++)
      if (_exp_evaluators[a][p] != first_evaluator)
        delete _exp_evaluators[a][p];
    delete [] _exp_evaluators[a];
  }
  delete [] _exp_evaluators;

  /* Determine number of exponential evaluators */
  _num_exp_evaluators_azim = _num_azim / 4;
  if (_solve_3D)
    _num_exp_evaluators_polar = _num_polar / 2;
  else
    _num_exp_evaluators_polar = 1;

  /* Allocate new exponential evaluators */
  _exp_evaluators = new ExpEvaluator**[_num_azim/2];
  for (int a=0; a < _num_azim/2; a++)
    _exp_evaluators[a] = new ExpEvaluator*[_num_polar];
  for (int a=0; a < _num_exp_evaluators_azim; a++) {
    for (int p=0; p < _num_exp_evaluators_polar; p++) {

      /* Create a new exponential evaluator if necessary */
      if (a == 0 && p == 0)
        _exp_evaluators[a][p] = first_evaluator;
      else
        _exp_evaluators[a][p] = first_evaluator->deepCopy();

      /* Copy evaluators to supplementary positions */
      int sup_azim = _num_azim / 2 - a - 1;
      int sup_polar = _num_polar - p - 1;
      _exp_evaluators[sup_azim][p] = _exp_evaluators[a][p];
      _exp_evaluators[a][sup_polar] = _exp_evaluators[a][p];
      _exp_evaluators[sup_azim][sup_polar] = _exp_evaluators[a][p];
    }
  }

  /* Initialize exponential interpolation table */
  for (int a=0; a < _num_exp_evaluators_azim; a++)
    for (int p=0; p < _num_exp_evaluators_polar; p++)
      _exp_evaluators[a][p]->initialize(a, p, _solve_3D);
}


/**
 * @brief Initializes the FSR volumes and Materials array.
 * @details This method assigns each FSR a unique, monotonically increasing
 *          ID, sets the Material for each FSR, and assigns a volume based on
 *          the cumulative length of all of the segments inside the FSR.
 */
void Solver::initializeFSRs() {

  log_printf(NORMAL, "Initializing solver arrays...");

  /* Delete old FSR arrays if they exist */
  if (_FSR_materials != NULL)
    delete [] _FSR_materials;

  /* Get an array of volumes indexed by FSR  */
  _track_generator->initializeFSRVolumesBuffer();
  _FSR_volumes = _track_generator->getFSRVolumes();

  /* Retrieve simulation parameters from the Geometry */
  _num_FSRs = _geometry->getNumFSRs();
  _num_groups = _geometry->getNumEnergyGroups();
  _num_materials = _geometry->getNumMaterials();

  if (_solve_3D) {
    _fluxes_per_track = _num_groups;
  }
  else {
    _fluxes_per_track = _num_groups * _num_polar/2;
  }

  /* Allocate scratch memory */
  for (int i=0; i < _groupwise_scratch.size(); i++)
    delete [] _groupwise_scratch.at(i);
  if (_regionwise_scratch != NULL)
    delete [] _regionwise_scratch;

  int num_threads = omp_get_max_threads();
  _groupwise_scratch.resize(num_threads);
  for (int i=0; i < num_threads; i++)
    _groupwise_scratch.at(i) = new FP_PRECISION[_num_groups];
  _regionwise_scratch = new double[_num_FSRs];

  /* Generate the FSR centroids */
  _track_generator->generateFSRCentroids(_FSR_volumes);

  /* Allocate an array of Material pointers indexed by FSR */
  _FSR_materials = new Material*[_num_FSRs];

  /* Loop over all FSRs to extract FSR material pointers */
  for (long r=0; r < _num_FSRs; r++) {
    _FSR_materials[r] = _geometry->findFSRMaterial(r);
    log_printf(DEBUG, "FSR ID = %d has Material ID = %d, volume = %f", r, 
               _FSR_materials[r]->getId(), _FSR_volumes[r]);
  }
}


/**
 * @brief Counts the number of fissionable flat source regions.
 * @details This routine is used by the Solver::computeEigenvalue(...)
 *          routine which uses the number of fissionable FSRs to normalize
 *          the residual on the fission source distribution.
 */
void Solver::countFissionableFSRs() {

  log_printf(INFO, "Counting fissionable FSRs...");

  /* Count the number of fissionable FSRs */
  _num_fissionable_FSRs = 0;
  for (long r=0; r < _num_FSRs; r++) {
    if (_FSR_materials[r]->isFissionable())
      _num_fissionable_FSRs++;
  }
}


/**
 * @brief Checks to see if limited XS should be reset.
 * @param iteration The MOC iteration number
 */
void Solver::checkLimitXS(int iteration) {

  if (iteration == _reset_iteration)
    log_printf(NORMAL, "Re-setting material cross-sections");
  else
    return;

  /* Create a set of material pointers */
  std::map<int, Material*> materials_set;

  /* Check all unique materials */
  for (std::map<int, Material*>::iterator it = _limit_materials.begin();
          it != _limit_materials.end(); ++it) {

    /* Get the material */
    int id = it->first;
    Material* material = it->second;
    Material* original_material = _original_materials[id];

    /* Extract cross-sections */
    FP_PRECISION* sigma_t = material->getSigmaT();
    FP_PRECISION* sigma_s = material->getSigmaS();

    /* Extract cross-sections */
    FP_PRECISION* original_sigma_t = original_material->getSigmaT();
    FP_PRECISION* original_sigma_s = original_material->getSigmaS();

    /* Loop over all energy groups */
    for (int e=0; e < _num_groups; e++) {
      sigma_t[e] = original_sigma_t[e];
      sigma_s[e*_num_groups+e] = original_sigma_s[e*_num_groups+e];
    }
  }
  log_printf(NORMAL, "Material re-set complete");
}


/**
 * @brief Instructs MOC to limit negative cross-sections for early iterations.
 * @param material_ids The material IDs of the cross-sections to limit
 * @param reset_iteration The iteration to reset cross-sections to their 
 *        defaults
 */
void Solver::setLimitingXSMaterials(std::vector<int> material_ids, 
                                    int reset_iteration) {
  _limit_xs_materials = material_ids;
  _reset_iteration = reset_iteration;
  _limit_xs = true;
}


/**
 * @brief Limits cross-sections so that there are no negative cross-sections.
 * @details A copy of the original cross-section is saved
 */
void Solver::limitXS() {

  log_printf(NORMAL, "Limiting negative cross-sections in %d materials",
             _limit_xs_materials.size());
  std::map<int, Material*> all_materials = _geometry->getAllMaterials();
  for (int i=0; i < _limit_xs_materials.size(); i++) {
    int mat_id = _limit_xs_materials.at(i);
    Material* material = all_materials[mat_id];
    Material* material_copy = material->clone();
    _original_materials[mat_id] = material_copy;
    _limit_materials[mat_id] = material;
    FP_PRECISION* scattering_matrix = material->getSigmaS();
    FP_PRECISION* sigma_t = material->getSigmaT();
    for (int e=0; e < _num_groups; e++) {
      double scattering_value = scattering_matrix[e*_num_groups+e];
      if (scattering_value < 0.0) {
        scattering_matrix[e*_num_groups+e] = 0.0;
        sigma_t[e] -= scattering_value;
      }
    }
  }
  log_printf(NORMAL, "Cross-section adjustment complete");
}


/**
 * @brief All material cross-sections in the geometry are checked for
 *        consistency.
 * @details Each cross-section is checked to ensure that the total
 *          cross-section is greater than or equal to the scattering
 *          cross-section for each energy group and that all cross-sections
 *          are positive.
 */
void Solver::checkXS() {

  log_printf(NORMAL, "Checking material cross-sections");

  /* Create a set of material pointers */
  std::set<Material*> materials_set;

  /* Get a set of the materials over all FSR */
  logLevel level = _xs_log_level;
#pragma omp parallel for
  for (long r=0; r < _num_FSRs; r++) {

    /* Get the material */
    Material* material = _FSR_materials[r];

    /* Check to see that this material hasn't been checked yet */
    if (materials_set.find(material) == materials_set.end()) {
#pragma omp critical
      {
        if (materials_set.find(material) == materials_set.end())
          materials_set.insert(material);
      }
    }
  }

  /* Check all unique materials */
  for (std::set<Material*>::iterator it = materials_set.begin();
          it != materials_set.end(); ++it) {

    /* Get the material */
    Material* material = *it;

    /* Extract cross-sections */
    char* name = material->getName();
    FP_PRECISION* sigma_t = material->getSigmaT();
    FP_PRECISION* sigma_f = material->getSigmaF();
    FP_PRECISION* nu_sigma_f = material->getNuSigmaF();
    FP_PRECISION* scattering_matrix = material->getSigmaS();
    FP_PRECISION* chi = material->getChi();

    /* Loop over all energy groups */
    for (int e=0; e < _num_groups; e++) {

      /* Check that the total cross-section is greater than or equal to the
         scattering cross-section */
      FP_PRECISION sigma_s = 0.0;
      for (int g=0; g < _num_groups; g++) {
        sigma_s += scattering_matrix[g*_num_groups+e];
        if (scattering_matrix[g*_num_groups+e] < 0)
          log_printf(level, "Negative scattering cross-section encountered "
                     "in material ID %d", material->getId());
      }
      if (sigma_s > sigma_t[e]) {
        if (_correct_xs) {
          log_printf(WARNING, "Invalid cross-sections encountered. The "
                     "scattering cross-section has value %6.4f which is "
                     "greater than the total cross-section of value %6.4f in"
                     " material ID %d for group %d", sigma_s, sigma_t[e],
                     material->getId(), e);
          sigma_t[e] = sigma_s;
          log_printf(WARNING, "The total cross-section has been corrected to "
                     " %6.4f in material ID %d for group %d", sigma_s,
                     material->getId(), e);
        }
        else {
          log_printf(level, "Invalid cross-sections encountered. The "
                     "scattering cross-section has value %6.4f which is "
                     "greater than the total cross-section of value %6.4f in"
                     " material ID %d for group %d", sigma_s, sigma_t[e],
                     material->getId(), e);
        }
      }

      /* Check for negative cross-section values */
      if (sigma_t[e] < 0 || sigma_f[e] < 0 || nu_sigma_f[e] < 0 || chi[e] < 0)
        log_printf(level, "Negative cross-section encountered in material "
                   "ID %d", material->getId());
    }
  }
  log_printf(NORMAL, "Material cross-section checks complete");
}


/**
 * @brief Assigns fixed sources assigned by Cell, Material to FSRs.
 */
void Solver::initializeFixedSources() {

  Cell* fsr_cell;
  Material* fsr_material;
  int group;
  FP_PRECISION source;
  std::pair<Cell*, int> cell_group_key;
  std::pair<Material*, int> mat_group_key;
  std::map< std::pair<Cell*, int>, FP_PRECISION >::iterator cell_iter;
  std::map< std::pair<Material*, int>, FP_PRECISION >::iterator mat_iter;

  /* Fixed sources assigned by Cell */
  for (cell_iter = _fix_src_cell_map.begin();
       cell_iter != _fix_src_cell_map.end(); ++cell_iter) {

    /* Get the Cell with an assigned fixed source */
    cell_group_key = cell_iter->first;
    group = cell_group_key.second;
    source = _fix_src_cell_map[cell_group_key];

    /* Search for this Cell in all FSRs */
    for (long r=0; r < _num_FSRs; r++) {
      fsr_cell = _geometry->findCellContainingFSR(r);
      if (cell_group_key.first->getId() == fsr_cell->getId())
        setFixedSourceByFSR(r, group, source);
    }
  }

  /* Fixed sources assigned by Material */
  for (mat_iter = _fix_src_material_map.begin();
       mat_iter != _fix_src_material_map.end(); ++mat_iter) {

    /* Get the Material with an assigned fixed source */
    mat_group_key = mat_iter->first;
    group = mat_group_key.second;
    source = _fix_src_material_map[mat_group_key];

    for (long r=0; r < _num_FSRs; r++) {
      fsr_material = _geometry->findFSRMaterial(r);
      if (mat_group_key.first->getId() == fsr_material->getId())
        setFixedSourceByFSR(r, group, source);
    }
  }
}


/**
 * @brief Initializes a Cmfd object for acceleration prior to source iteration.
 * @details Instantiates a dummy Cmfd object if one was not assigned to
 *          the Solver by the user and initializes FSRs, materials, fluxes
 *          and the Mesh object. This method is for internal use only
 *          and should not be called directly by the user.
 */
void Solver::initializeCmfd() {

  log_printf(INFO, "Initializing CMFD...");

  /* Retrieve CMFD from the Geometry */
  _cmfd = _geometry->getCmfd();

  /* If the user did not initialize Cmfd, simply return */
  if (_cmfd == NULL)
    return;
  else if (!_cmfd->isFluxUpdateOn())
    return;

  /* Intialize the CMFD energy group structure */
  _cmfd->setSourceConvergenceThreshold(_converge_thresh*1.e-1); //FIXME
  _cmfd->setNumMOCGroups(_num_groups);
  _cmfd->initializeGroupMap();

  /* Give CMFD number of FSRs and FSR property arrays */
  _cmfd->setSolve3D(_solve_3D);
  _cmfd->setNumFSRs(_num_FSRs);
  _cmfd->setFSRVolumes(_FSR_volumes);
  _cmfd->setFSRMaterials(_FSR_materials);
  _cmfd->setFSRFluxes(_scalar_flux);
  _cmfd->setFSRSources(_reduced_sources);
  _cmfd->setQuadrature(_quad);
  _cmfd->setGeometry(_geometry);
  _cmfd->setAzimSpacings(_quad->getAzimSpacings(), _num_azim);
  _cmfd->initialize();


  TrackGenerator3D* track_generator_3D =
    dynamic_cast<TrackGenerator3D*>(_track_generator);
  if (track_generator_3D != NULL)
    _cmfd->setPolarSpacings(_quad->getPolarSpacings(), _num_azim, _num_polar);
}


/**
 * @brief Performs a spectrum calculation to update the scalar fluxes.
 * @details This function is meant to be used before transport sweeps in an
 *          eigenvalue calculation in order to gain a better initial guess
 *          on the flux shape. It is equivalent to performing a CMFD update
 *          with no current tallies (pure diffusion solve) across a coarse
 *          mesh with one mesh cell per domain.
 * @param threshold The convergence threshold of the calculation
 */
void Solver::calculateInitialSpectrum(double threshold) {

  log_printf(NORMAL, "Calculating initial spectrum with threshold %3.2e", 
             threshold);

  /* Setup the spectrum calclator as a CMFD solver in MOC group structure */
  Cmfd spectrum_calculator;
  std::vector<std::vector<int> > group_structure;
  group_structure.resize(_num_groups);
  for (int g=0; g < _num_groups; g++)
    group_structure.at(g).push_back(g+1);
  spectrum_calculator.setGroupStructure(group_structure);

  /* Set CMFD settings for the spectrum calculator */
  spectrum_calculator.setSORRelaxationFactor(1.6);
  spectrum_calculator.useFluxLimiting(true);
  spectrum_calculator.setKNearest(1);
  _geometry->initializeSpectrumCalculator(&spectrum_calculator);

  /* If 2D Solve, set z-direction mesh size to 1 and depth to 1.0 */
  if (!_solve_3D) {
    spectrum_calculator.setNumZ(1);
    spectrum_calculator.setBoundary(SURFACE_Z_MIN, REFLECTIVE);
    spectrum_calculator.setBoundary(SURFACE_Z_MAX, REFLECTIVE);
  }

  /* Intialize the energy group structure */
  spectrum_calculator.setSourceConvergenceThreshold(threshold);
  spectrum_calculator.setNumMOCGroups(_num_groups);
  spectrum_calculator.initializeGroupMap();

  /* Give the spectrum calculator the number of FSRs and FSR property arrays */
  spectrum_calculator.setSolve3D(_solve_3D);
  spectrum_calculator.setNumFSRs(_num_FSRs);
  spectrum_calculator.setFSRVolumes(_FSR_volumes);
  spectrum_calculator.setFSRMaterials(_FSR_materials);
  spectrum_calculator.setFSRFluxes(_scalar_flux);
  spectrum_calculator.setFSRSources(_reduced_sources);
  spectrum_calculator.setQuadrature(_quad);
  spectrum_calculator.setAzimSpacings(_quad->getAzimSpacings(), _num_azim);
  spectrum_calculator.initialize();

  /* Solve the system */
  log_printf(NORMAL, "Computing K-eff");
  _k_eff = spectrum_calculator.computeKeff(0);
  log_printf(NORMAL, "Normalizing Fluxes");
  normalizeFluxes();

  /* Copy k-eff to CMFD solver if applicable */
  if (_cmfd != NULL)
    _cmfd->setKeff(_k_eff);

  log_printf(NORMAL, "Calculated initial spectrum with k-eff = %6.6f", _k_eff);
}


/**
 * @brief Computes the scalar flux distribution by performing a series of
 *        transport sweeps.
 * @details This is the main method exposed to the user through the Python
 *          interface to compute the scalar flux distribution, e.g., for a
 *          fixed source calculation. This routine makes an initial guess for
 *          scalar and boundary fluxes and performs transport sweep until
 *          convergence.
 *
 *          By default, this method will perform a maximum of 1000 transport
 *          sweeps with a 1E-5 threshold on the average FSR scalar flux. These
 *          values may be freely modified by the user at runtime.
 *
 *          The only_fixed_source runtime parameter may be used to control
 *          the type of source distribution used in the calculation. By
 *          default, this paramter is true and only the fixed sources specified
 *          by the user will be considered. Alternatively, when the parameter
 *          is false, the source will be computed as the scattering and fission
 *          sources resulting from a previously computed flux distribution
 *          (e.g., an eigenvalue calculation) in addition to any user-defined
 *          fixed sources.
 *
 *          This method may be called by the user to compute the scalar flux
 *          for a fixed source distribution from Python as follows:
 *
 * @code
 *          // Assign fixed sources
 *          // ...
 *
 *          // Find the flux distribution resulting from the fixed sources
 *          solver.computeFlux(max_iters=100)
 * @endcode
 *
 *          Alternatively, as described above, this method may be called by
 *          the user in Python to compute the flux from a superposition of
 *          fixed and / or eigenvalue sources as follows:
 *
 * @code
 *          // Solve for sources and scalar flux distribution
 *          solver.computeEigenvalue(max_iters=1000)
 *
 *          // Add fixed source(s)
 *          // ...
 *
 *          // Find fluxes from superposition of eigenvalue and fixed sources
 *          solver.computeFlux(max_iters=100, only_fixed_source=False)
 * @endcode
 *
 *
 * @param max_iters the maximum number of source iterations to allow
 * @param only_fixed_source use only fixed sources (true by default)
 */
void Solver::computeFlux(int max_iters, bool only_fixed_source) {

  if (_track_generator == NULL)
    log_printf(ERROR, "The Solver is unable to compute the flux "
               "since it does not contain a TrackGenerator");

  log_printf(NORMAL, "Computing the flux...");

  /* Clear all timing data from a previous simulation run */
  clearTimerSplits();

  /* Start the timers to record the total solve and initialization times */
  _timer->startTimer();
  _timer->startTimer();

  /* Initialize keff to 1 for FSR source calcualtions */
  _k_eff = 1.;

  double residual = 0.;

  /* Initialize data structures */
  initializeFSRs();
  initializeSourceArrays();
  countFissionableFSRs();
  initializeExpEvaluators();

  /* Initialize new flux arrays if a) the user requested the use of
   * only fixed sources or b) no previous simulation was performed which
   * initialized and computed the flux (e.g., an eigenvalue calculation) */
  if (only_fixed_source || _num_iterations == 0) {
    initializeFluxArrays();
    flattenFSRFluxes(0.0);
    storeFSRFluxes();
  }

  zeroTrackFluxes();

  /* Compute the sum of fixed, total and scattering sources */
  computeFSRSources(0);

  /* Stop timer for solver initialization */
  _timer->stopTimer();
  _timer->recordSplit("Solver initialization");

  /* Source iteration loop */
  for (int i=0; i < max_iters; i++) {

    transportSweep();
    addSourceToScalarFlux();
    residual = computeResidual(SCALAR_FLUX);
    storeFSRFluxes();

    log_printf(NORMAL, "Iteration %d:\tres = %1.3E", i, residual);

    /* Check for convergence of the fission source distribution */
    if (i > 1 && residual < _converge_thresh) {
      _num_iterations = i;
      _timer->stopTimer();
      _timer->recordSplit("Total time");
      return;
    }
  }

  log_printf(WARNING, "Unable to converge the flux");

  _num_iterations = max_iters;
  _timer->stopTimer();
  _timer->recordSplit("Total time");
}


/**
 * @brief Computes the total source distribution by performing a series of
 *        transport sweep and source updates.
 * @details This is the main method exposed to the user through the Python
 *          interface to compute the source distribution, e.g., for a fixed
 *          and/or external source calculation. This routine makes an initial
 *          guess for the scalar and boundary fluxes and performs transport
 *          sweeps and source updates until convergence.
 *
 *          By default, this method will perform a maximum of 1000 transport
 *          sweeps with a 1E-5 threshold on the integrated FSR total source.
 *          These values may be freely modified by the user at runtime.
 *
 *          The k_eff parameter may be used for fixed source calculations
 *          with fissionable material (e.g., start-up in a reactor from
 *          a fixed external source). In this case, the user must "guess"
 *          the critical eigenvalue to be be used to scale the fission source.
 *
 *          The res_type parameter may be used to control the convergence
 *          criterion - SCALAR_FLUX, TOTAL_SOURCE (default) and FISSION_SOURCE
 *          are all supported options in OpenMOC at this time.
 *
 *          This method may be called by the user from Python as follows:
 *
 * @code
 *          // Assign fixed sources
 *          // ...
 *
 *          // Find the source distribution resulting from the fixed sources
 *          solver.computeSource(max_iters=100, k_eff=0.981)
 * @endcode
 *
 * @param max_iters the maximum number of source iterations to allow
 * @param k_eff the sub/super-critical eigenvalue (default 1.0)
 * @param res_type the type of residual used for the convergence criterion
 */
void Solver::computeSource(int max_iters, double k_eff, residualType res_type) {

  if (_track_generator == NULL)
    log_printf(ERROR, "The Solver is unable to compute the source "
               "since it does not contain a TrackGenerator");

  else if (k_eff <= 0.)
    log_printf(ERROR, "The Solver is unable to compute the source with "
               "keff = %f since it is not a positive value", k_eff);

  log_printf(NORMAL, "Computing the source...");

  /* Clear all timing data from a previous simulation run */
  clearTimerSplits();

  _k_eff = k_eff;
  double residual = 0.;

  /* Initialize data structures */
  initializeFSRs();
  initializeExpEvaluators();
  initializeFluxArrays();
  initializeSourceArrays();

  /* Guess flat spatial scalar flux for each region */
  if (_chi_spectrum_material == NULL)
    flattenFSRFluxes(1.0);
  else
    flattenFSRFluxesChiSpectrum();

  /* Start the timer to record the total time to converge the flux */
  _timer->startTimer();

  /* Source iteration loop */
  for (int i=0; i < max_iters; i++) {

    computeFSRSources(i);
    transportSweep();
    addSourceToScalarFlux();
    residual = computeResidual(res_type);
    storeFSRFluxes();

    log_printf(NORMAL, "Iteration %d:\tres = %1.3E", i, residual);

    /* Check for convergence of the fission source distribution */
    if (i > 1 && residual < _converge_thresh) {
      _num_iterations = i;
      _timer->stopTimer();
      _timer->recordSplit("Total time");
      return;
    }
  }

  log_printf(WARNING, "Unable to converge the source");

  _num_iterations = max_iters;
  _timer->stopTimer();
  _timer->recordSplit("Total time");
}


/**
 * @brief Computes keff by performing a series of transport sweep and
 *        source updates.
 * @details This is the main method exposed to the user through the Python
 *          interface to perform an eigenvalue calculation. The method makes
 *          an initial guess for the scalar and boundary fluxes and performs
 *          transport sweeps and source updates until convergence.
 *
 *          By default, this method will perform a maximum of 1000 transport
 *          sweeps with a 1E-5 threshold on the integrated FSR fission source.
 *          These values may be freely modified by the user at runtime.
 *
 *          The res_type parameter may be used to control the convergence
 *          criterion - SCALAR_FLUX, TOTAL_SOURCE and FISSION_SOURCE (default)
 *          are all supported options in OpenMOC at this time.
 *
 * @code
 *          solver.computeEigenvalue(max_iters=100, res_type=FISSION_SOURCE)
 * @endcode
 *
 * @param max_iters the maximum number of source iterations to allow
 * @param res_type the type of residual used for the convergence criterion
 */
void Solver::computeEigenvalue(int max_iters, residualType res_type) {

  if (_track_generator == NULL)
    log_printf(ERROR, "The Solver is unable to compute the eigenvalue "
               "since it does not contain a TrackGenerator");

  log_printf(NORMAL, "Initializing MOC eigenvalue solver...");

  /* Clear all timing data from a previous simulation run */
  clearTimerSplits();
  _num_iterations = 0;

  /* Start the timers to record the total solve and initialization times */
  _timer->startTimer();
  _timer->startTimer();

  /* Clear convergence data from a previous simulation run */
  double previous_residual = 1.0;
  double residual = 0.;
  _k_eff = 1.;

  /* Initialize data structures */
  initializeFSRs();
  countFissionableFSRs();
  initializeExpEvaluators();
  initializeFluxArrays();
  initializeSourceArrays();
  initializeCmfd();
  _geometry->fixFSRMaps();
#ifdef MPIx
  if (_geometry->isDomainDecomposed())
    MPI_Barrier(_geometry->getMPICart());
#endif
  printInputParamsSummary();

  /* Load reference solution if necessary */
  if (_calculate_residuals_by_reference) {
    loadFSRFluxes(_reference_file, false);
    long size = _num_FSRs * _num_groups;
    _reference_flux = new FP_PRECISION[size];
    memcpy(_reference_flux, _scalar_flux, size * sizeof(FP_PRECISION));
  }

  /* Guess flat spatial scalar flux for each region */
  if (_chi_spectrum_material == NULL)
    flattenFSRFluxes(1.0);
  else
    flattenFSRFluxesChiSpectrum();
  normalizeFluxes();
  storeFSRFluxes();

  /* Load initial FSR fluxes from file if requested */
  if (_load_initial_FSR_fluxes) {
    loadFSRFluxes(_initial_FSR_fluxes_file, true);
    normalizeFluxes();
    storeFSRFluxes();

#ifdef MPIx
  if (_geometry->isDomainDecomposed())
    MPI_Barrier(_geometry->getMPICart());
#endif

    int startup_iterations = 30;
    computeFSRSources(0);
    for (int i=0; i < startup_iterations; i++) {
      log_printf(NORMAL, "Startup sweep %d / %d", i, startup_iterations);
      transportSweep();
    }
    addSourceToScalarFlux();
  }

  /* Print memory report */
#ifdef BGQ
  printBGQMemory();
#endif

  /* Perform initial spectrum calculation if requested */
  if (_calculate_initial_spectrum)
    calculateInitialSpectrum(_initial_spectrum_thresh);

#ifdef MPIx
  if (_geometry->isDomainDecomposed())
    MPI_Barrier(_geometry->getMPICart());
#endif

  /* Create object to track convergence data if requested */
  ConvergenceData* convergence_data = NULL;
  if (_verbose) {
    if (_cmfd != NULL) {
      convergence_data = new ConvergenceData;
      _cmfd->setConvergenceData(convergence_data);
      log_printf(NORMAL, "iter   k-eff   eps-k  eps-MOC   D.R.   "
               "eps-FS1   eps-FSN   #FS  eps-flux1 eps-fluxN"
               "  #FX1 #FXN  MAX P.F.");
    }
  }

  /* Stop timer for solver initialization */
  _timer->stopTimer();
  _timer->recordSplit("Solver initialization");

  log_printf(NORMAL, "Computing the eigenvalue...");

  /* Record the starting eigenvalue guess */
  double k_prev = _k_eff;

  /* Source iteration loop */
  for (int i=0; i < max_iters; i++) {

    /* Compute the stabilizing flux if necessary */
    if (i > 0 && _stabilize_transport) {
      computeStabilizingFlux();
    }

    /* Perform the source iteration */
    computeFSRSources(i);
    _timer->startTimer();
    transportSweep();
    _timer->stopTimer();
    _timer->recordSplit("Transport Sweep");
    addSourceToScalarFlux();

    /* Solve CMFD diffusion problem and update MOC flux */
    if (_cmfd != NULL && _cmfd->isFluxUpdateOn())
      _k_eff = _cmfd->computeKeff(i);
    else
      computeKeff();

    /* Apply the flux adjustment if transport stabilization is on */
    if (i > 0 && _stabilize_transport) {
      stabilizeFlux();
    }

    /* Normalize the flux and compute residuals */
    normalizeFluxes();
    residual = computeResidual(res_type);

    /* Compute difference in k and apparent dominance ratio */
    double dr = residual / previous_residual;
    int dk = 1e5 * (_k_eff - k_prev);
    k_prev = _k_eff;

    /* Ouptut iteration report */
    if (_verbose && convergence_data != NULL) {

      /* Unpack convergence data */
      double pf = convergence_data->pf;
      double cmfd_res_1 = convergence_data->cmfd_res_1;
      double cmfd_res_end = convergence_data->cmfd_res_end;
      double linear_res_1 = convergence_data->linear_res_1;
      double linear_res_end = convergence_data->linear_res_end;
      int cmfd_iters = convergence_data->cmfd_iters;
      int linear_iters_1 = convergence_data->linear_iters_1;
      int linear_iters_end = convergence_data->linear_iters_end;
      log_printf(NORMAL, "%3d  %1.6f  %5d  %1.6f  %1.3f  %1.6f  %1.6f"
                 "  %3d  %1.6f  %1.6f  %3d  %3d    %1.6f", i, _k_eff,
                 dk, residual, dr, cmfd_res_1, cmfd_res_end,
                 cmfd_iters, linear_res_1, linear_res_end,
                 linear_iters_1, linear_iters_end, pf);
    }
    else {
      log_printf(NORMAL, "Iteration %d:  k_eff = %1.6f   "
                 "res = %1.3E  delta-k (pcm) = %d D.R. = %1.2f", i, _k_eff, 
                 residual, dk, dr);
    }

    if (_cmfd != NULL) {
      if (residual <= 0)
        residual = 1e-6;
      _cmfd->setSourceConvergenceThreshold(0.01*residual);
    }
    storeFSRFluxes();
    previous_residual = residual;
    _num_iterations++;

    /* Check for convergence of the fission source distribution */
    if (i > 1 && residual < _converge_thresh && std::abs(dk) < 1)
      break;
  }

  if (_num_iterations == max_iters-1)
    log_printf(WARNING, "Unable to converge the source distribution");

  _timer->stopTimer();
  _timer->recordSplit("Total time");

  delete convergence_data;
}


/**
 * @brief Deletes the Timer's timing entries for each timed code section
 *        code in the source convergence loop.
 */
void Solver::clearTimerSplits() {
  _timer->clearSplit("Total time");
}


/**
 * @brief Sets the solver to print extra information for each iteration
 */
void Solver::setVerboseIterationReport() {
  set_line_length(120);
  _verbose = true;
}


/**
 * @brief Prints a report of the timing statistics to the console.
 */
void Solver::printTimerReport() {

  std::string msg_string;

  /* Collapse timer to average values in domain decomposition */
#ifdef MPIx
  if (_geometry->isDomainDecomposed())
    _timer->reduceTimer(_geometry->getMPICart());
#endif

  log_printf(TITLE, "TIMING REPORT");

  /* Print track generation time */
  _track_generator->printTimerReport(false);

  /* Get the total runtime */
  double tot_time = _timer->getSplit("Total time");
  msg_string = "Total time to solution";
  msg_string.resize(53, '.');
  log_printf(RESULT, "%s%1.4E sec", msg_string.c_str(), tot_time);

  /* Solver initialization */
  double initialization = _timer->getSplit("Solver initialization");
  msg_string = "  Solver initialization";
  msg_string.resize(53, '.');
  log_printf(RESULT, "%s%1.4E sec", msg_string.c_str(), initialization);

  /* Transport sweep */
  double transport_sweep = _timer->getSplit("Transport Sweep");
  msg_string = "  Transport Sweep";
  msg_string.resize(53, '.');
  log_printf(RESULT, "%s%1.4E sec", msg_string.c_str(), transport_sweep);

  /* Boundary track angular fluxes transfer */
  double transfer_time = _timer->getSplit("Total transfer time");
  msg_string = "    Angular Flux Transfer";
  msg_string.resize(53, '.');
  log_printf(RESULT, "%s%1.4E sec", msg_string.c_str(), transfer_time);

  /* Boundary track angular fluxes packing into buffers */
  double pack_time = _timer->getSplit("Packing time");
  msg_string = "      Angular Flux Packing Time";
  msg_string.resize(53, '.');
  log_printf(RESULT, "%s%1.4E sec", msg_string.c_str(), pack_time);

  /* Communication of track angular fluxes */
  double comm_time = _timer->getSplit("Communication time");
  msg_string = "      Angular Flux Communication Time";
  msg_string.resize(53, '.');
  log_printf(RESULT, "%s%1.4E sec", msg_string.c_str(), comm_time);

  /* Idle time between transport sweep and angular fluxes transfer */
  double idle_time = _timer->getSplit("Idle time");
  msg_string = "    Total Idle Time Between Sweeps";
  msg_string.resize(53, '.');
  log_printf(RESULT, "%s%1.4E sec", msg_string.c_str(), idle_time);

  /* CMFD acceleration time */
  if (_cmfd != NULL)
    _cmfd->printTimerReport();

  /* Time per segment */
  long num_segments = 0;
  TrackGenerator3D* track_generator_3D =
    dynamic_cast<TrackGenerator3D*>(_track_generator);
  if (track_generator_3D != NULL)
    num_segments = track_generator_3D->getNum3DSegments();
  else
    num_segments = _track_generator->getNum2DSegments();

  /* Reduce number of Tracks and segments if necessary */
  long total_num_segments = num_segments;
  long total_num_tracks = _tot_num_tracks;
#ifdef MPIx
  if (_geometry->isDomainDecomposed()) {
    MPI_Comm MPI_cart = _geometry->getMPICart();
    MPI_Allreduce(&num_segments, &total_num_segments, 1, MPI_LONG,
                  MPI_SUM, MPI_cart);
    MPI_Allreduce(&_tot_num_tracks, &total_num_tracks, 1, MPI_LONG,
                  MPI_SUM, MPI_cart);
  }
#endif

  int num_ranks = 1;
#ifdef MPIx
  if (_geometry->isDomainDecomposed()) {
    MPI_Comm MPI_cart = _geometry->getMPICart();
    MPI_Comm_size(MPI_cart, &num_ranks);
  }
#endif

  long num_integrations = 2 * _fluxes_per_track * total_num_segments *
      _num_iterations;
  double time_per_integration = ((transport_sweep - transfer_time - idle_time) /
                                 num_integrations * (omp_get_max_threads() *
                                 num_ranks));

  msg_string = "Integration time by segment-group-thread (w/o idle)";
  msg_string.resize(53, '.');
  log_printf(RESULT, "%s%1.4E sec", msg_string.c_str(), time_per_integration);

  /* Print footer with number of tracks, segments and fsrs */
  set_separator_character('-');
  log_printf(SEPARATOR, "-");

  msg_string = "           # tracks          # segments          # FSRs";
  log_printf(RESULT, "%s", msg_string.c_str());
  log_printf(SEPARATOR, "-");

  int num_digits = (int) log10((double) total_num_tracks);
  num_digits += (int) log10((double) total_num_segments);
  num_digits += (int) log10((double) _geometry->getNumTotalFSRs());

  num_digits = 66 - num_digits;
  num_digits /= 4;

  std::stringstream msg;

  for (int i=0; i < 4; i++) {
    for (int j=0; j < num_digits; j++)
      msg << " ";

    if (i == 0)
      msg << total_num_tracks;
    else if (i == 1)
      msg << total_num_segments;
    else if (i == 2)
      msg << _geometry->getNumTotalFSRs();
  }

  log_printf(RESULT, "%s", msg.str().c_str());
  log_printf(SEPARATOR, "-");
}


/**
 * @brief Prints fission rates to a binary file.
 * @param fname the name of the file to dump the fission rates to
 * @param nx number of mesh cells in the x-direction
 * @param ny number of mesh cells in the y-direction
 * @param nz number of mesh cells in the z-direction
 */
void Solver::printFissionRates(std::string fname, int nx, int ny, int nz) {

  Universe* root_universe = _geometry->getRootUniverse();
  double x_min = root_universe->getMinX();
  double x_max = root_universe->getMaxX();
  double y_min = root_universe->getMinY();
  double y_max = root_universe->getMaxY();
  double z_min = root_universe->getMinZ();
  double z_max = root_universe->getMaxZ();

  double* fission_rates = new double[nx*ny*nz];
  for (int i=0; i < nx*ny*nz; i++)
    fission_rates[i] = 0;

  int num_fsrs = _geometry->getNumTotalFSRs();
  double* fsr_fission_rates = new double[num_fsrs];
  computeFSRFissionRates(fsr_fission_rates, num_fsrs);

  for (long r=0; r < num_fsrs; r++) {

    std::vector<double> pt = _geometry->getGlobalFSRCentroidData(r);

    int x_ind = nx * (pt.at(0) - x_min) / (x_max - x_min);
    int y_ind = ny * (pt.at(1) - y_min) / (y_max - y_min);
    int z_ind = nz * (pt.at(2) - z_min) / (z_max - z_min);

    int ind = z_ind * nx * ny + y_ind * nx + x_ind;

    fission_rates[ind] += fsr_fission_rates[r];
  }

  int rank = 0;
#ifdef MPIx
  if (_geometry->isDomainDecomposed()) {
    MPI_Comm comm = _geometry->getMPICart();
    MPI_Comm_rank(comm, &rank);
  }
#endif

  if (rank == 0) {
    std::ofstream out(fname.c_str());
    out << "Fission rates for (" << nx << ", " << ny << ", " << nz <<
      ")" << std::endl;
    for (int i=0; i < nx; i++) {
      for (int j=0; j < ny; j++) {
        for (int k=0; k < nz; k++) {
          int ind = k * nx * ny + j * nx + i;
          out << "Region " << i << ", " << j << ", " << k << " at point " <<
            "(" << x_min + (i+0.5) * (x_max - x_min) << ", " <<
            y_min + (j+0.5) * (y_max - y_min) << ", " <<
            z_min + (k+0.5) * (z_max - z_min) << ") -> " <<
            fission_rates[ind] << std::endl;
        }
      }
    }
  }
  delete [] fission_rates;
  delete [] fsr_fission_rates;
}


/**
 * @brief A function that returns the array of scalar fluxes.
 * @return The scalar fluxes
 */
FP_PRECISION* Solver::getFluxesArray() {
  return _scalar_flux;
}


/**
 * @brief Sets computation method of k-eff from fission, absorption, and leakage
 *        rates rather than from fission rates.
 *        keff = fission/(absorption + leakage)
 */
void Solver::setKeffFromNeutronBalance() {
  _keff_from_fission_rates = false;
}


/**
 * @brief Sets residuals to be computed a error relative to a reference.
 * @param fname The file containing the flux solution of the reference
 */
void Solver::setResidualByReference(std::string fname) {
  _calculate_residuals_by_reference = true;
  _reference_file = fname;
}


/**
 * @brief Prints scalar fluxes to a binary file.
 * @param fname the name of the file to dump the fluxes to
 */
void Solver::dumpFSRFluxes(std::string fname) {

  /* Determine the FSR fluxes file name */
  std::string filename = fname;
  if (_geometry->isDomainDecomposed()) {
    int indexes[3];
    if (_geometry->isRootDomain())
      mkdir(filename.c_str(), S_IRWXU | S_IRWXG | S_IROTH | S_IXOTH);
#ifdef MPIx
    MPI_Barrier(_geometry->getMPICart());
#endif
    filename += "/node";
    _geometry->getDomainIndexes(indexes);
    for (int i=0; i < 3; i++) {
      long long int num = indexes[i];
      std::string str = std::to_string(num);
      filename += "_" + str;
    }
  }

  /* Write the FSR fluxes file */
  FILE* out;
  out = fopen(filename.c_str(), "w");

  /* Write k-eff */
  fwrite(&_k_eff, sizeof(double), 1, out);

  /* Write number of energy groups */
  fwrite(&_num_groups, sizeof(int), 1, out);

  /* Write number of energy groups */
  fwrite(&_num_FSRs, sizeof(long), 1, out);

  /* Write centroid and flux data */
  for (long r=0; r < _num_FSRs; r++) {
    Point* centroid = _geometry->getFSRCentroid(r);
    double x = centroid->getX();
    double y = centroid->getY();
    double z = centroid->getZ();
    fwrite(&x, sizeof(double), 1, out);
    fwrite(&y, sizeof(double), 1, out);
    fwrite(&z, sizeof(double), 1, out);
    fwrite(&_scalar_flux[r*_num_groups], sizeof(double), _num_groups, out);
  }
  fclose(out);
}


/**
 * @brief Load the initial scalar flux distribution from a binary file.
 * @param fname The file containing the scalar fluxes
 */
void Solver::loadInitialFSRFluxes(std::string fname) {
  _initial_FSR_fluxes_file = fname;
  _load_initial_FSR_fluxes = true;
}


/**
 * @brief Load scalar fluxes from a binary file.
 * @details The matching source regions between the current calculation and
 *          those in the loaded file are determined by comparing centroids
 * @param fname The file containing the scalar fluxes
 * @param assign_k_eff Whether to set k-eff to the one loaded in the binary file
 * @param tolerance The width of the region in which to search for the matching
 *        centroid
 */
void Solver::loadFSRFluxes(std::string fname, bool assign_k_eff,
                           double tolerance) {

  /* Determine the FSR fluxes file name */
  std::string filename = fname;
  if (_geometry->isDomainDecomposed()) {
    int indexes[3]; 
    filename += "/node";
    _geometry->getDomainIndexes(indexes);
    for (int i=0; i < 3; i++) {
      long long int num = indexes[i];
      std::string str = std::to_string(num);
      filename += "_" + str;
    }
  }

  /* Load the FSR fluxes file */
  FILE* in;
  in = fopen(filename.c_str(), "r");
  if (in == NULL)
    log_printf(ERROR, "Failed to find file %s", filename.c_str());
  log_printf(NORMAL, "Reading fluxes from %s", fname.c_str());

  /* Read number of energy groups */
  double k_eff;
  int ret = fread(&k_eff, sizeof(double), 1, in);
  if (assign_k_eff) {
    log_printf(NORMAL, "Loaded k-eff %6.6f", k_eff);
    _k_eff = k_eff;
  }

  /* Read number of energy groups */
  int num_groups;
  ret = fread(&num_groups, sizeof(int), 1, in);

  /* Read number of energy groups */
  long num_FSRs;
  ret = fread(&num_FSRs, sizeof(long), 1, in);

  /* Check that the number of FSRs and the number of groups match */
  if (num_FSRs != _num_FSRs)
    log_printf(ERROR, "The number of FSRs in the current Geometry do not match"
               " the number of FSRs in the binary flux data file");
  if (num_groups != _num_groups)
    log_printf(ERROR, "The number of energy groups in the current Geometry do "
               "not match the number of energy groups in the binary flux data "
               "file");

  /* Setup array structures */
  double* x_coord = new double[num_FSRs];
  double* y_coord = new double[num_FSRs];
  double* z_coord = new double[num_FSRs];
  double* fluxes = new double[num_FSRs * num_groups];

  /* Load data into structures */
  for (long r=0; r < num_FSRs; r++) {
    ret = fread(&x_coord[r], sizeof(double), 1, in);
    ret = fread(&y_coord[r], sizeof(double), 1, in);
    ret = fread(&z_coord[r], sizeof(double), 1, in);
    ret = fread(&fluxes[r*num_groups], sizeof(double), num_groups, in);
  }
  fclose(in);

  /* Setup cell index mapping */
  int* cell_x = new int[num_FSRs];
  int* cell_y = new int[num_FSRs];
  int* cell_z = new int[num_FSRs];
#pragma omp parallel for
  for (long r=0; r < num_FSRs; r++) {
    cell_x[r] = x_coord[r] / tolerance;
    cell_y[r] = y_coord[r] / tolerance;
    cell_z[r] = z_coord[r] / tolerance;
  }
  int* cell_indexes[3] = {cell_x, cell_y, cell_z};

  /* Find min/max indexes in order to make integer-index mapping */
  int min_ind[3] = {cell_x[0], cell_y[0], cell_z[0]};
  int max_ind[3] = {cell_x[0], cell_y[0], cell_z[0]};
  for (long r=0; r < num_FSRs; r++) {
    for (int i=0; i < 3; i++) {
      if (cell_indexes[i][r] < min_ind[i])
        min_ind[i] = cell_indexes[i][r];
      if (cell_indexes[i][r] > max_ind[i])
        max_ind[i] = cell_indexes[i][r];
    }
  }

  /* Create mapping of FSRs to cell indexes */
  std::unordered_map<long, std::vector<long> > hashed_lookup;
  long nx = max_ind[0] - min_ind[0] + 1;
  long ny = max_ind[1] - min_ind[1] + 1;
  long nz = max_ind[2] - min_ind[2] + 1;
  for (long r=0; r < num_FSRs; r++) {
    long index = (cell_z[r] - min_ind[2]) * nx * ny + 
                (cell_y[r] - min_ind[1]) * nx + cell_x[r] - min_ind[0];
    if (hashed_lookup.find(index) == hashed_lookup.end())
      hashed_lookup.insert(std::make_pair(index, std::vector<long>()));
    hashed_lookup[index].push_back(r);
  }

  /* Generate centroids if they have not been generated yet */
  double max_centroid_error = 0.0;
  if (!_geometry->containsFSRCentroids()) 
    _track_generator->generateFSRCentroids(_FSR_volumes);

  /* Assign starting fluxes to the scalar fluxes array */
#pragma omp parallel for
  for (long r=0; r < _num_FSRs; r++) {

    /* Get the cell coordinates */
    Point* centroid = _geometry->getFSRCentroid(r);
    double* centroid_xyz = centroid->getXYZ();
    int cell_xyz[3];
    for (int i=0; i < 3; i++)
      cell_xyz[i] = centroid_xyz[i] / tolerance;

    /* Look at all cell combinations */
    double min_dist = std::numeric_limits<double>::max();
    long load_fsr = -1;
    for (int dx=-1; dx <= 1; dx++) {
      for (int dy=-1; dy <= 1; dy++) {
        for (int dz=-1; dz <= 1; dz++) {

          int new_cell_xyz[3];
          int d[3] = {dx, dy, dz};
          for (int i=0; i < 3; i++)
            new_cell_xyz[i] = cell_xyz[i] + d[i];

          /* Make sure index is within origin min/max bounds */
          for (int i=0; i < 3; i++) {
            if (new_cell_xyz[i] > max_ind[i])
              new_cell_xyz[i] = max_ind[i];
            if (cell_xyz[i] < min_ind[i])
              new_cell_xyz[i] = min_ind[i];
          }

          /* Calculate index */
          long index = (new_cell_xyz[2] - min_ind[2]) * nx * ny + 
                       (new_cell_xyz[1] - min_ind[1]) * nx + 
                       new_cell_xyz[0] - min_ind[0];

          /* Lookup all FSRs in the cell and check for distance to centroid */
          if (hashed_lookup.find(index) != hashed_lookup.end()) {
            for (int j =0; j < hashed_lookup[index].size(); j++) {
              long fsr_id = hashed_lookup[index].at(j);
              long dist = centroid->distance(x_coord[fsr_id], y_coord[fsr_id], 
                                             z_coord[fsr_id]);
              if (dist < min_dist) {
                min_dist = dist;
                load_fsr = fsr_id;
              }
            }
          }
        }
      }
    }

    /* Check against maximum centroid mismatch */
    if (min_dist > max_centroid_error)
      max_centroid_error = min_dist;

    /* Check to ensure the loaded FSR is positive */
    if (load_fsr < 0)
      log_printf(ERROR, "Loaded FSR %d with location (%3.2f, %3.2f, %3.2f) "
                 "and cell (%d, %d, %d)", load_fsr, centroid_xyz[0], 
                 centroid_xyz[1], centroid_xyz[2], cell_xyz[0], cell_xyz[1],
                 cell_xyz[2]);

    /* Assign scalar fluxes */
    for (int e=0; e < _num_groups; e++)
      _scalar_flux[r*num_groups+e] = fluxes[load_fsr * num_groups + e];
  }

  /* Delete auxilary data structures */
  delete [] x_coord;
  delete [] y_coord;
  delete [] z_coord;
  delete [] fluxes;
  delete [] cell_x;
  delete [] cell_y;
  delete [] cell_z;

  log_printf(NORMAL, "FSR fluxes successfully loaded with maximum centroid "
             "error %6.4e", max_centroid_error);
}


/**
 * @brief A function that prints a summary of the input parameters.
 */
void Solver::printInputParamsSummary() {

  /* Print track laydown parameters */
  log_printf(NORMAL, "Number of azimuthal angles = %d",
             _quad->getNumAzimAngles());
  log_printf(NORMAL, "Azimuthal ray spacing = %f",
             _track_generator->getDesiredAzimSpacing());
  log_printf(NORMAL, "Number of polar angles = %d",
             _quad->getNumPolarAngles());
  if (_solve_3D) {
    TrackGenerator3D* track_generator_3D =
      static_cast<TrackGenerator3D*>(_track_generator);
    log_printf(NORMAL, "Z-spacing = %f",
               track_generator_3D->getDesiredZSpacing());
  }

  /* Print source type */
  log_printf(NORMAL, "Source type = %s", _source_type.c_str());

  /* Print MOC stabilization */
  if (_stabilize_transport) {

    std::string stabilization_str;

    if (_stabilization_type == DIAGONAL)
      stabilization_str = "DIAGONAL";
    else if (_stabilization_type == YAMAMOTO)
      stabilization_str = "TY";
    else if (_stabilization_type == GLOBAL)
      stabilization_str = "GLOBAL";

    log_printf(NORMAL, "MOC Damping = %s (%3.2f)", stabilization_str.c_str(), 
               _stabilization_factor);
  }
  else {
    log_printf(NORMAL, "MOC transport undamped");
  }

  /* Print CMFD parameters */
  if (_cmfd != NULL) {
    log_printf(NORMAL, "CMFD acceleration: ON");
    log_printf(NORMAL, "CMFD Mesh: %d x %d x %d", _cmfd->getNumX(),
               _cmfd->getNumY(), _cmfd->getNumZ());
    if (_num_groups != _cmfd->getNumMOCGroups()) {
      log_printf(NORMAL, "CMFD Group Structure:");
      log_printf(NORMAL, "\t MOC Group \t CMFD Group");
      for (int g=0; g < _cmfd->getNumMOCGroups(); g++)
        log_printf(NORMAL, "\t %d \t\t %d", g+1, _cmfd->getCmfdGroup(g)+1);
    }
    else
      log_printf(NORMAL, "CMFD and MOC group structures match");
  }
  else {
    log_printf(NORMAL, "CMFD acceleration: OFF");
  }
}


/**
 * @brief Prints the memory report for the BG/Q architecture
 */
#ifdef BGQ
void Solver::printBGQMemory() {
  uint64_t shared, persist, heapavail, stackavail, stack, heap, guard, mmap;
  Kernel_GetMemorySize(KERNEL_MEMSIZE_SHARED, &shared);
  Kernel_GetMemorySize(KERNEL_MEMSIZE_PERSIST, &persist);
  Kernel_GetMemorySize(KERNEL_MEMSIZE_HEAPAVAIL, &heapavail);
  Kernel_GetMemorySize(KERNEL_MEMSIZE_STACKAVAIL, &stackavail);
  Kernel_GetMemorySize(KERNEL_MEMSIZE_STACK, &stack);
  Kernel_GetMemorySize(KERNEL_MEMSIZE_HEAP, &heap);
  Kernel_GetMemorySize(KERNEL_MEMSIZE_GUARD, &guard);
  Kernel_GetMemorySize(KERNEL_MEMSIZE_MMAP, &mmap);

  log_printf(NORMAL, "Allocated heap: %.2f MB, avail. heap: %.2f MB",
             (double)heap/(1024*1024),(double)heapavail/(1024*1024));
  log_printf(NORMAL, "Allocated stack: %.2f MB, avail. stack: %.2f MB",
             (double)stack/(1024*1024), (double)stackavail/(1024*1024));
  log_printf(NORMAL, "Memory: shared: %.2f MB, persist: %.2f MB, guard: %.2f "
             "MB, mmap: %.2f MB\n", (double)shared/(1024*1024),
             (double)persist/(1024*1024), (double)guard/(1024*1024),
             (double)mmap/(1024*1024));
}
#endif<|MERGE_RESOLUTION|>--- conflicted
+++ resolved
@@ -130,13 +130,8 @@
     delete [] _groupwise_scratch.at(i);
   _groupwise_scratch.clear();
 
-<<<<<<< HEAD
   /** Delete exponential evaluators */
   if (_exp_evaluators != NULL) {
-=======
-  /* Delete exponential evaluators */
-  if (_exp_evaluators != NULL){
->>>>>>> 3ddb3a8d
     for (int a=0; a < _num_exp_evaluators_azim; a++) {
       for (int p=0; p < _num_exp_evaluators_polar; p++) {
         delete _exp_evaluators[a][p];
