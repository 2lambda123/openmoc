--- conflicted
+++ resolved
@@ -37,16 +37,6 @@
 
   /** The ID for the mesh surface crossed by the Track start point */
   int _cmfd_surface_bwd;
-<<<<<<< HEAD
-=======
-
-  /** Constructor initializes CMFD surfaces */
-  segment() {
-    _cmfd_surface_fwd = -1;
-    _cmfd_surface_bwd = -1;
-  }
-};
->>>>>>> f1e85e4e
 
   /** Constructor initializes CMFD surfaces */
   segment() {
@@ -126,13 +116,8 @@
   segment* getSegments();
   int getNumSegments();
 
-<<<<<<< HEAD
   /* Worker functions */
   void addSegment(segment* segment);
-=======
-  bool contains(Point* point);
-  void addSegment(segment* to_add);
->>>>>>> f1e85e4e
   void removeSegment(int index);
   void insertSegment(int index, segment* segment);
   void clearSegments();
