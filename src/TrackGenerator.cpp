#include "TrackGenerator.h"
#include "TrackTraversingAlgorithms.h"
#include <iomanip>

/**
 * @brief Constructor for the TrackGenerator assigns default values.
 * @param geometry a pointer to a Geometry object
 * @param num_azim number of azimuthal angles in \f$ [0, 2\pi] \f$
 * @param spacing track spacing (cm)
 */
TrackGenerator::TrackGenerator(Geometry* geometry, int num_azim,
                               double azim_spacing) {

  setGeometry(geometry);
  setNumThreads(1);
  setNumAzim(num_azim);
  setDesiredAzimSpacing(azim_spacing);
  _contains_2D_tracks = false;
  _contains_2D_segments = false;
  _quadrature = NULL;
<<<<<<< HEAD
  _z_coord = 0.0;
=======
  _z_coord = 0;
>>>>>>> d7c2a263
  _segment_formation = EXPLICIT_2D;
  _max_optical_length = std::numeric_limits<FP_PRECISION>::max();
  _max_num_segments = 0;
  _FSR_volumes = NULL;
  _dump_segments = true;
  _segments_centered = false;
  _FSR_locks = NULL;
  _tracks_2D_array = NULL;
  _tracks_per_azim = NULL;
  _timer = new Timer();
}


/**
 * @brief Destructor frees memory for all Tracks.
 */
TrackGenerator::~TrackGenerator() {

  if (_contains_2D_tracks) {

    /* Delete 2D tracks */
    for (int a=0; a < _num_azim/2; a++)
      delete [] _tracks_2D[a];
    delete [] _tracks_2D;

    delete[] _tracks_2D_array;

    /* Delete track laydown information */
    delete [] _num_x;
    delete [] _num_y;
  }

  if (_tracks_per_azim != NULL)
    delete [] _tracks_per_azim;

  if (_FSR_locks != NULL)
    delete [] _FSR_locks;

  if (_FSR_volumes != NULL)
    delete [] _FSR_volumes;

  delete _quadrature;
  delete _timer;
}


/**
 * @brief Return the number of tracks for each azimuthal angle
 * @return the number of tracks for each azimuthal angle
 */
long* TrackGenerator::getTracksPerAzim() {
  return _tracks_per_azim;
}


/**
 * @brief Return the number of azimuthal angles in \f$ [0, 2\pi] \f$
 * @return the number of azimuthal angles in \f$ 2\pi \f$
 */
int TrackGenerator::getNumAzim() {
  return _num_azim;
}


/**
 * @brief Return the track azimuthal spacing (cm).
 * @ditails This will return the user-specified track spacing and NOT the
 *          effective track spacing which is computed and used to generate
 *          cyclic tracks.
 * @return the track azimuthal spacing (cm)
 */
double TrackGenerator::getDesiredAzimSpacing() {
  return _azim_spacing;
}


/**
 * @brief Return the Geometry for this TrackGenerator if one has been set.
 * @return a pointer to the Geometry
 */
Geometry* TrackGenerator::getGeometry() {
  if (_geometry == NULL)
    log_printf(ERROR, "Unable to return the TrackGenerator's Geometry "
               "since it has not yet been set");

  return _geometry;
}


/**
 * @brief Return the array of FSR locks for atomic FSR operations.
 * @return an array of FSR locks
 */
omp_lock_t* TrackGenerator::getFSRLocks() {
  if (_FSR_locks == NULL)
    log_printf(ERROR, "Unable to return the TrackGenerator's FSR locks "
               "since they have not yet been created");

  return _FSR_locks;
}


/**
 * @brief Initialize an array to contain the FSR volumes.
 */
void TrackGenerator::initializeFSRVolumesBuffer() {

  if (_FSR_volumes != NULL)
    delete[] _FSR_volumes;

#pragma omp critical
  {
    long num_FSRs = _geometry->getNumFSRs();
    _FSR_volumes = new FP_PRECISION[num_FSRs]();
  }
}


/**
 * @brief Return the array used to store the FSR volumes
 * @return _FSR_volumes the FSR volumes array indexed by FSR ID
 */
FP_PRECISION* TrackGenerator::getFSRVolumesBuffer() {

  return _FSR_volumes;
}


/**
 * @brief Return the total number of Tracks across the Geometry.
 * @return the total number of Tracks
 */
long TrackGenerator::getNumTracks() {
  return getNum2DTracks();
}


/**
 * @brief Return the total number of 2D Tracks across the Geometry.
 * @return the total number of 2D Tracks
 */
long TrackGenerator::getNum2DTracks() {

  long num_2D_tracks = 0;

  for (int a=0; a < _num_azim/2; a++)
    num_2D_tracks += _num_x[a] + _num_y[a];

  return num_2D_tracks;
}


/**
 * @brief Return the total number of Track segments across the Geometry.
 * @return the total number of Track segments
 */
long TrackGenerator::getNumSegments() {
  return getNum2DSegments();
}


/**
 * @brief Return the total number of 2D Track segments across the Geometry.
 * @return the total number of 2D Track segments
 */
long TrackGenerator::getNum2DSegments() {

  if (!TrackGenerator::containsSegments())
    log_printf(ERROR, "Cannot get the number of 2D segments since they "
               "have not been generated.");

  long num_2D_segments = 0;

  for (int a=0; a < _num_azim/2; a++) {
    for (int i=0; i < _num_x[a] + _num_y[a]; i++) {
      num_2D_segments += _tracks_2D[a][i].getNumSegments();
    }
  }

  return num_2D_segments;
}


/**
 * @brief Returns an array of the Track pointers by increasing UID
 * @details An array of pointers to all 2D Track objects in the Geometry is
 *          returned, arranged by increasing unique identifier (UID).
 * @return the array of Track pointers
 */
Track** TrackGenerator::get2DTracksArray() {

  if (!TrackGenerator::containsTracks())
    log_printf(ERROR, "Unable to return the 1D array of Tracks "
               "since Tracks have not yet been generated.");

  return _tracks_2D_array;
}


/**
 * @brief Returns an array of the Track pointers by increasing UID.
 * @details Calls TrackGenerator::get2DTracksArray to return all 2D Tracks
 * @return the array of Track pointers
 */
Track** TrackGenerator::getTracksArray() {
  return get2DTracksArray();
}


/**
 * @brief Returns a 2D jagged array of the 2D Tracks.
 * @details The first index into the array is the azimuthal angle and the
 *          second index is the Track number.
 * @return the 2D jagged array of 2D Tracks
 */
Track** TrackGenerator::get2DTracks() {

  if (!TrackGenerator::containsTracks())
    log_printf(ERROR, "Unable to return the 3D ragged array of the 2D Tracks "
               "since Tracks have not yet been generated.");

  return _tracks_2D;
}


/**
 * @breif Calculates and returns the maximum optcial length for any segment
 *        in the Geomtry.
 * @details The _max_optical_length value is recomputed, updated, and returned.
 *          This value determines the when segments must be split during ray
 *          tracing.
 * @return _max_optical_length the maximum optical length of any segment in the
 *         Geometry
 */
FP_PRECISION TrackGenerator::getMaxOpticalLength() {
  MaxOpticalLength update_max_optical_length(this);
  update_max_optical_length.execute();
  return _max_optical_length;
}


/**
 * @brief Returns the maximum number of segments along a single track
 * @details The TrackGenerator::countSegments routine must be called before
 *          this function will return a correct value
 * @return the maximum number of segments
 */
int TrackGenerator::getMaxNumSegments() {
  return _max_num_segments;
}


/**
 * @brief Returns the number of shared memory OpenMP threads in use.
 * @return the number of threads
 */
int TrackGenerator::getNumThreads() {
  return _num_threads;
}


/**
 * @brief Returns the number of 2D Tracks in the x-direction for a given
 *        azimuthal angle index
 * @param azim the azimuthal angle index
 * @return the number of 2D Tracks in the x-direction of the Geometry
 */
int TrackGenerator::getNumX(int azim) {
  return _num_x[azim];
}


/**
 * @brief Returns the number of 2D Tracks in the y-direction for a given
 *        azimuthal angle index
 * @param azim the azimuthal angle index
 * @return the number of 2D Tracks in the y-direction of the Geometry
 */
int TrackGenerator::getNumY(int azim) {
  return _num_y[azim];
}


/**
 * @brief FSR volumes are coppied to an array input by the user
 * @param out_volumes The array to which FSR volumes are coppied
 * @param num_fsrs The number of FSR volumes to copy. The first num_fsrs
 *        volumes stored in the FSR volumes array are coppied.
 */
void TrackGenerator::exportFSRVolumes(double* out_volumes, int num_fsrs) {

  for (int i=0; i < num_fsrs; i++)
    out_volumes[i] = _FSR_volumes[i];

}


/**
 * @brief Computes and returns an array of volumes indexed by FSR.
 * @details Note: The memory is stored in the FSR volumes buffer of the
 *          TrackGenerator and is freed during deconstruction.
 * @return a pointer to the array of FSR volumes
 */
FP_PRECISION* TrackGenerator::getFSRVolumes() {

  /* Reset FSR volumes to zero */
  long num_FSRs = _geometry->getNumFSRs();
  if (_FSR_volumes != NULL)
    memset(_FSR_volumes, 0., num_FSRs*sizeof(FP_PRECISION));

  /* Create volume calculator and calculate new FSR volumes */
  VolumeCalculator volume_calculator(this);
  volume_calculator.execute();

  /* Check to ensure all FSRs are crossed by at least one track */
  for (long i=0; i < num_FSRs; i++) {
    if (fabs(_FSR_volumes[i]) < FLT_EPSILON) {
      log_printf(ERROR, "Zero volume calculated for FSR %d, point (%f, %f, %f)",
                 i, _geometry->getFSRPoint(i)->getX(),
                 _geometry->getFSRPoint(i)->getY(),
                 _geometry->getFSRPoint(i)->getZ());
      log_printf(ERROR, "Zero volume calculated in an FSR region since no "
               "track traversed the FSR. Use a finer track laydown to ensure "
               "every FSR is traversed.");
    }
  }

  return _FSR_volumes;
}


/**
 * @brief Returns the volume of an FSR.
 * @param fsr_id the ID for the FSR of interest
 * @return the FSR volume
 */
FP_PRECISION TrackGenerator::getFSRVolume(long fsr_id) {

  if (_FSR_volumes == NULL)
    log_printf(ERROR, "Unable to get the FSR volume since FSR volumes "
               "have not yet been generated");

  else if (fsr_id < 0 || fsr_id > _geometry->getNumFSRs())
    log_printf(ERROR, "Unable to get the volume for FSR %d since the FSR IDs "
               "lie in the range (0, %d)", fsr_id, _geometry->getNumFSRs());
  return _FSR_volumes[fsr_id];
}


/**
 * @brief Returns the z-coord of the radial plane used in 2D calcualtions
 * @return the z-coord of the 2D calculation
 */
double TrackGenerator::getZCoord() {
  return _z_coord;
}


/**
 * @brief Returns the Quadrature object
 * @return the Quadrature object
 */
Quadrature* TrackGenerator::getQuadrature() {
  return _quadrature;
}


/**
 * @brief Sets the number of shared memory OpenMP threads to use (>0).
 * @param num_threads the number of threads
 */
void TrackGenerator::setNumThreads(int num_threads) {

  if (num_threads <= 0)
    log_printf(ERROR, "Unable to set the number of threads for the "
               "TrackGenerator to %d since it is less than or equal to 0"
               , num_threads);

#ifdef MPIx
  /* Check the MPI library has enough thread support */
  int provided;
  MPI_Query_thread(&provided);
  if (num_threads > 1 && provided < MPI_THREAD_SERIALIZED)
    log_printf(WARNING, "Not enough thread support level in the MPI library, "
               "re-compile with another library. Thread support level should"
               "be at least MPI_THREAD_SERIALIZED.");
#endif

  _num_threads = num_threads;

  /* Set the number of threads for OpenMP */
  omp_set_num_threads(_num_threads);
  if (_geometry != NULL)
    _geometry->reserveKeyStrings(num_threads);

  /* Print CPU assignments, useful for NUMA where by-socket is the preferred
   * CPU grouping */
  std::vector<int> cpus;
  cpus.reserve(num_threads);
#pragma omp parallel for schedule(static,1)
  for (int i=0; i<num_threads; i++)
    cpus.push_back(sched_getcpu());
  std::stringstream str_cpus;
  for (int i=0; i<cpus.size(); i++)
      str_cpus << cpus.at(i) << " ";

  /* Get rank of process */
  int rank = 0;
#ifdef MPIx
  if (_geometry->isDomainDecomposed())
    MPI_Comm_rank(_MPI_cart, &rank);
#endif

  if (num_threads > 1)
    log_printf(NODAL, "CPUs on rank %d process: %s", rank, 
               str_cpus.str().c_str());
}


/**
 * @brief Set the number of azimuthal angles in \f$ [0, 2\pi] \f$.
 * @param num_azim the number of azimuthal angles in \f$ 2\pi \f$
 */
void TrackGenerator::setNumAzim(int num_azim) {

  if (num_azim < 0)
    log_printf(ERROR, "Unable to set a negative number of azimuthal angles "
               "%d for the TrackGenerator.", num_azim);

  if (num_azim % 4 != 0)
    log_printf(ERROR, "Unable to set the number of azimuthal angles to %d for "
               "the TrackGenerator since it is not a multiple of 4", num_azim);

  _num_azim = num_azim;
  resetStatus();
}


/**
 * @brief Set the suggested azimuthal track spacing (cm).
 * @param spacing the suggested track azimuthal spacing
 */
void TrackGenerator::setDesiredAzimSpacing(double spacing) {
  if (spacing < 0)
    log_printf(ERROR, "Unable to set a negative track azimuthal spacing "
               "%f for the TrackGenerator.", spacing);

  _azim_spacing = spacing;
  resetStatus();
}


/**
 * @brief Set a pointer to the Geometry to use for track generation.
 * @param geometry a pointer to the Geometry
 */
void TrackGenerator::setGeometry(Geometry* geometry) {
  _geometry = geometry;
  _x_min = geometry->getMinX();
  _y_min = geometry->getMinY();
  _z_min = geometry->getMinZ();
  _x_max = geometry->getMaxX();
  _y_max = geometry->getMaxY();
  _z_max = geometry->getMaxZ();
  resetStatus();
}


/**
 * @brief Sets the z-coord of the raidal plane used in 2D calculations
 * @param z_coord the z-coord of the radial plane
 */
void TrackGenerator::setZCoord(double z_coord) {
  _z_coord = z_coord;
}


/**
 * @brief sets the Quadrature used for integrating the MOC equations
 * @param quadrature a pointer to the Quadrature object used in calculation
 */
void TrackGenerator::setQuadrature(Quadrature* quadrature) {
  _quadrature = quadrature;
}


/**
 * @brief Returns whether or not the TrackGenerator contains Tracks
 *        for its current number of azimuthal angles, track spacing and
 *        geometry.
 * @return true if the TrackGenerator conatains Tracks; false otherwise
 */
bool TrackGenerator::containsTracks() {
  return _contains_2D_tracks;
}


/**
 * @brief Returns whether or not the TrackGenerator contains segments
 *        for its current number of azimuthal angles, track spacing and
 *        geometry for it's current segmentation type.
 * @return true if the TrackGenerator conatains segments; false otherwise
 */
bool TrackGenerator::containsSegments() {
  return _contains_2D_segments;
}


/**
 * @brief Fills an array with the x,y coordinates for each Track.
 * @details This class method is intended to be called by the OpenMOC
 *          Python "plotter" module as a utility to assist in plotting
 *          tracks. Although this method appears to require two arguments,
 *          in reality it only requires one due to SWIG and would be called
 *          from within Python as follows:
 *
 * @code
 *          num_tracks = track_generator.getNumTracks()
 *          coords = track_generator.retrieveTrackCoords(num_tracks*4)
 * @endcode
 *
 * @param coords an array of coords of length 4 times the number of Tracks
 * @param num_tracks the total number of Tracks
 */
void TrackGenerator::retrieveTrackCoords(double* coords, long num_tracks) {
  retrieve2DTrackCoords(coords, num_tracks);
}


/**
 * @brief Fills an array with the x,y coordinates for each Track.
 * @details This class method is intended to be called by the OpenMOC
 *          Python "plotter" module as a utility to assist in plotting
 *          tracks. Although this method appears to require two arguments,
 *          in reality it only requires one due to SWIG and would be called
 *          from within Python as follows:
 *
 * @code
 *          num_tracks = track_generator.getNum2DTracks()
 *          coords = track_generator.retrieve2DTrackCoords(num_tracks*4)
 * @endcode
 *
 * @param coords an array of coords of length 4 times the number of Tracks
 * @param num_tracks the total number of Tracks
 */
void TrackGenerator::retrieve2DTrackCoords(double* coords, long num_tracks) {

  if (num_tracks != NUM_VALUES_PER_RETRIEVED_TRACK * getNum2DTracks())
    log_printf(ERROR, "Unable to retrieve the Track coordinates since the "
               "TrackGenerator contains %d Tracks with %d coordinates but an "
               "array of length %d was input",
               getNum2DTracks(), NUM_VALUES_PER_RETRIEVED_TRACK *
               getNum2DTracks(), num_tracks);

  /* Fill the array of coordinates with the Track start and end points */
  int counter = 0;
  for (int a=0; a < _num_azim/2; a++) {
    for (int i=0; i < _num_x[a] + _num_y[a]; i++) {
      coords[counter]   = _tracks_2D[a][i].getStart()->getX();
      coords[counter+1] = _tracks_2D[a][i].getStart()->getY();
      coords[counter+2] = _tracks_2D[a][i].getStart()->getZ();
      coords[counter+3] = _tracks_2D[a][i].getEnd()->getX();
      coords[counter+4] = _tracks_2D[a][i].getEnd()->getY();
      coords[counter+5] = _tracks_2D[a][i].getEnd()->getZ();

      counter += NUM_VALUES_PER_RETRIEVED_TRACK;
    }
  }
}


/**
 * @brief Fills an array with the x,y coordinates for each Track segment.
 * @details This class method is intended to be called by the OpenMOC
 *          Python "plotter" module as a utility to assist in plotting
 *          segments. Although this method appears to require two arguments,
 *          in reality it only requires one due to SWIG and would be called
 *          from within Python as follows:
 *
 * @code
 *          num_segments = track_generator.getNumSegments()
 *          coords = track_generator.retrieveSegmentCoords(num_segments*5)
 * @endcode
 *
 * @param coords an array of coords of length 5 times the number of segments
 * @param num_segments the total number of Track segments
 */
void TrackGenerator::retrieveSegmentCoords(double* coords, long num_segments) {
  retrieve2DSegmentCoords(coords, num_segments);
}


/**
 * @brief Fills an array with the x,y coordinates for each Track segment.
 * @details This class method is intended to be called by the OpenMOC
 *          Python "plotter" module as a utility to assist in plotting
 *          segments. Although this method appears to require two arguments,
 *          in reality it only requires one due to SWIG and would be called
 *          from within Python as follows:
 *
 * @code
 *          num_segments = track_generator.getNum2DSegments()
 *          coords = track_generator.retrieve2DSegmentCoords(num_segments*5)
 * @endcode
 *
 * @param coords an array of coords of length 5 times the number of segments
 * @param num_segments the total number of Track segments
 */
void TrackGenerator::retrieve2DSegmentCoords(double* coords, long num_segments) {

  if (num_segments != NUM_VALUES_PER_RETRIEVED_SEGMENT * getNum2DSegments())
    log_printf(ERROR, "Unable to retrieve the Track segment coordinates since "
               "the TrackGenerator contains %d segments with %d coordinates "
               "but an array of length %d was input",
               getNum2DSegments(), NUM_VALUES_PER_RETRIEVED_SEGMENT *
               getNum2DSegments(), num_segments);

  segment* curr_segment = NULL;
  double x0, x1, y0, y1, z0, z1;
  double phi;
  segment* segments;

  int counter = 0;

  /* Loop over Track segments and populate array with their FSR ID and *
   * start/end points */
  for (int a=0; a < _num_azim/2; a++) {
    for (int i=0; i < _num_x[a] + _num_y[a]; i++) {

      x0    = _tracks_2D[a][i].getStart()->getX();
      y0    = _tracks_2D[a][i].getStart()->getY();
      z0    = _tracks_2D[a][i].getStart()->getZ();
      phi   = _tracks_2D[a][i].getPhi();

      segments = _tracks_2D[a][i].getSegments();

      for (int s=0; s < _tracks_2D[a][i].getNumSegments(); s++) {
        curr_segment = &segments[s];

        coords[counter] = curr_segment->_region_id;

        coords[counter+1] = x0;
        coords[counter+2] = y0;
        coords[counter+3] = z0;

        x1 = x0 + cos(phi) * curr_segment->_length;
        y1 = y0 + sin(phi) * curr_segment->_length;
        z1 = z0;

        coords[counter+4] = x1;
        coords[counter+5] = y1;
        coords[counter+6] = z1;

        x0 = x1;
        y0 = y1;
        z0 = z1;

        counter += NUM_VALUES_PER_RETRIEVED_SEGMENT;
      }
    }
  }
}


/**
 * @brief Checks the boundary conditions for all 2D surfaces for inconsistent
 *        periodic boundary conditions
 */
void TrackGenerator::checkBoundaryConditions() {

  /* Extract the X and Y boundaries for whole Geometry */
  Universe* root_universe = _geometry->getRootUniverse();
  boundaryType min_x_bound = root_universe->getMinXBoundaryType();
  boundaryType max_x_bound = root_universe->getMaxXBoundaryType();
  boundaryType min_y_bound = root_universe->getMinYBoundaryType();
  boundaryType max_y_bound = root_universe->getMaxYBoundaryType();

  /* Check X and Y boundaries for consistency */
  if ((min_x_bound == PERIODIC && max_x_bound != PERIODIC) ||
      (min_x_bound != PERIODIC && max_x_bound == PERIODIC))
    log_printf(ERROR, "Cannot create tracks with only one x boundary"
               " set to PERIODIC");

  else if ((min_y_bound == PERIODIC && max_y_bound != PERIODIC) ||
           (min_y_bound != PERIODIC && max_y_bound == PERIODIC))
    log_printf(ERROR, "Cannot create tracks with only one y boundary"
               " set to PERIODIC");

  /* Check that there are no periodic boundaries if domain decomposed */
  if (_geometry->isDomainDecomposed())
    if (min_x_bound == PERIODIC || min_y_bound == PERIODIC)
      log_printf(ERROR, "Periodic boundaries are not supported for domain "
                 "decomposition");

  /* Check for correct track method if a PERIODIC bc is present */
  if (_geometry->isDomainDecomposed() || min_x_bound == PERIODIC ||
      min_y_bound == PERIODIC)
    _periodic = true;
  else
    _periodic = false;
}


/**
 * @brief Generates tracks for some number of azimuthal angles and track spacing
 * @details Computes the effective angles and track spacing. Computes the
 *          number of Tracks for each azimuthal angle, allocates memory for
 *          all Tracks at each angle and sets each Track's starting and ending
 *          Points, azimuthal angle, and azimuthal angle quadrature weight.
 */
void TrackGenerator::generateTracks() {

  /* Start recording track generation time */
  _timer->startTimer();

  /* Check for valid quadrature */
  if (_quadrature != NULL) {
    if (_quadrature->getNumAzimAngles() != _num_azim) {
      delete _quadrature;
      _quadrature = NULL;
    }
  }

  /* Generate Tracks, perform ray tracing across the geometry, and store
   * the data to a Track file */
  try {

    /* Create default quadrature set if user one has not been set */
    if (_quadrature == NULL)
      initializeDefaultQuadrature();

    /* Initialize the quadrature set */
    _quadrature->initialize();

    /* Check periodic BCs for symmetry */
    checkBoundaryConditions();

    /* Lay down Tracks accross the Geometry */
    if (_geometry == NULL)
      log_printf(ERROR, "Unable to lay down Tracks since no Geometry "
                 "has been set for the TrackGenerator");

    /* Initialize the Tracks */
    initializeTracks();

    /* Initialize the track file directory and read in tracks if they exist */
    initializeTrackFileDirectory();

    /* If track file not present, generate segments */
    if (_use_input_file == false) {

      /* Segmentize the tracks */
      segmentize();
      //FIXME HERE dumpSegmentsToFile();
    }

    /* Allocate array of mutex locks for each FSR */
    long num_FSRs = _geometry->getNumFSRs();
    _FSR_locks = new omp_lock_t[num_FSRs];

    /* Print number of FSRs as soon as it's available */
    long total_num_FSRs = num_FSRs;
#ifdef MPIx
    if (_geometry->isDomainDecomposed()) {
      MPI_Comm MPI_cart = _geometry->getMPICart();
      MPI_Allreduce(&num_FSRs, &total_num_FSRs, 1, MPI_LONG,
                    MPI_SUM, MPI_cart);
    }
#endif
    log_printf(NORMAL, "Total number of FSRs %ld", total_num_FSRs);
    log_printf(DEBUG, "Number of FSRs in domain %ld", num_FSRs);

    /* Loop over all FSRs to initialize OpenMP locks */
#pragma omp parallel for schedule(guided)
    for (long r=0; r < num_FSRs; r++)
      omp_init_lock(&_FSR_locks[r]);

    /* Precompute the quadrature weights */
    _quadrature->precomputeWeights(_segment_formation != EXPLICIT_2D);

  }
  catch (std::exception &e) {
    log_printf(ERROR, "Unable to allocate memory needed to generate "
               "Tracks. Backtrace:\n%s", e.what());
  }

  /* Stop recording track generation time and print */
#ifdef MPIx
  if (_geometry->isDomainDecomposed())
    MPI_Barrier(_geometry->getMPICart());
#endif
  _timer->stopTimer();
  _timer->recordSplit("Track Generation Time");
  double gen_time = _timer->getSplit("Track Generation Time");
  std::string msg_string = "Total Track Generation & Segmentation Time";
  msg_string.resize(53, '.');
  log_printf(RESULT, "%s%1.4E sec", msg_string.c_str(), gen_time);
}


/**
 * @brief Allocates a new Quadrature with the default Quadrature
 * @details The defualt quadrature for 2D calculations is the TY quadrature
 */
void TrackGenerator::initializeDefaultQuadrature() {

  if (_quadrature != NULL)
    delete _quadrature;

  log_printf(NORMAL, "Initializing a default angular quadrature...");
  _quadrature = new TYPolarQuad();
  _quadrature->setNumAzimAngles(_num_azim);
  _quadrature->setNumPolarAngles(6);
}


/**
 * @brief calcualtes the least common multiple of two numbers a and b
 * @param first number a
 * @param second nuber b (order does not matter)
 * @return the least common multiple of a and b
 */
double TrackGenerator::leastCommonMultiple(double a, double b) {

  bool _found = false;
  int lcm_a = 1;
  int lcm_b;
  double residual;

  /* For efficiency, make a the longer length */
  if (a < b) {
    double a_temp = a;
    a = b;
    b = a_temp;
  }

  while (!_found) {

    lcm_b = (int) round((lcm_a * a) / b);
    residual = fabs(lcm_a * a - lcm_b * b);

    if (residual < LCM_TOLERANCE)
      _found = true;
    else
      lcm_a++;
  }

  return lcm_a * a;
}


/**
 * @brief Returns the type of ray tracing used for segment formation
 * @return the segmentation type
 */
segmentationType TrackGenerator::getSegmentFormation() {
  return _segment_formation;
}


/**
 * @brief Initializes Track azimuthal angles, start and end Points.
 * @details This method computes the azimuthal angles and effective track
 *          spacing to use to guarantee cyclic Track wrapping. Based on the
 *          angles and spacing, the number of Tracks per angle and the start
 *          and end Points for each Track are computed.
 */
void TrackGenerator::initializeTracks() {

  /* Make sure that the width and height of the Geometry are nonzero */
  if (_geometry->getWidthX() <= 0 || _geometry->getWidthY() <= 0)
    log_printf(ERROR, "The total height and width of the Geometry must"
               " be nonzero for Track generation. Create a CellFill which "
               "is filled by the entire geometry and bounded by XPlanes "
               "and YPlanes to enable the Geometry to determine the "
               "total width and height of the model.");

  log_printf(NORMAL, "Initializing 2D tracks...");

  /* Allocate memory for arrays */
  _tracks_2D        = new Track*[_num_azim/2];
  _num_x            = new int[_num_azim/2];
  _num_y            = new int[_num_azim/2];
  _tracks_per_azim  = new long[_num_azim/2];
  _num_2D_tracks    = 0;

  double x1, x2, y1, y2;
  double phi;
  double width  = _geometry->getWidthX();
  double height = _geometry->getWidthY();
  double dx_eff[_num_azim/2];
  double dy_eff[_num_azim/2];
  double x_min = _geometry->getMinX();
  double y_min = _geometry->getMinY();

  /* Determine angular quadrature and track spacing */
  for (int a = 0; a < _num_azim/4; a++) {

    /* Get the desired azimuthal angle */
    phi = _quadrature->getPhi(a);

    /* The number of intersections with x,y-axes */
    double module_width = width / _geometry->getNumXModules();
    double module_height = height / _geometry->getNumYModules();

    /* The number of intersections with x,y-axes */
    _num_x[a] = (int) (fabs(module_width / _azim_spacing * sin(phi))) + 1;
    _num_y[a] = (int) (fabs(module_height / _azim_spacing * cos(phi))) + 1;

    /* Extend the number of intersections with x,y axes for modules */
    _num_x[a] *= _geometry->getNumXModules();
    _num_y[a] *= _geometry->getNumYModules();

    /* Save number of intersections for supplementary angles */
    _num_x[_num_azim/2 - a - 1] = _num_x[a];
    _num_y[_num_azim/2 - a - 1] = _num_y[a];

    /* Effective/actual angle (not the angle we desire, but close) */
    double phi = atan((height * _num_x[a]) / (width * _num_y[a]));
    _quadrature->setPhi(phi, a);

    /* Effective Track spacing (not spacing we desire, but close) */
    dx_eff[a]   = (width / _num_x[a]);
    dy_eff[a]   = (height / _num_y[a]);
    double azim_spacing = dx_eff[a] * sin(phi);
    _quadrature->setAzimSpacing(azim_spacing, a);

    /* Save spacings for supplementary angles */
    dx_eff[_num_azim/2 - a - 1] = dx_eff[a];
    dy_eff[_num_azim/2 - a - 1] = dy_eff[a];
  }

  /* Generate 2D tracks */
  for (int a=0; a < _num_azim/2; a++) {

    /* Allocate memory for the 2D tracks array */
    _tracks_2D[a] = new Track[_num_x[a] + _num_y[a]];
    _num_2D_tracks += _num_x[a] + _num_y[a];

    /* Get the azimuthal angle for all tracks with this azimuthal angle */
    phi = _quadrature->getPhi(a);

    for (int i=0; i < _num_x[a] + _num_y[a]; i++) {

      /* Get track and set angle and track indices */
      Track* track = &_tracks_2D[a][i];
      track->setPhi(phi);
      track->setAzimIndex(a);
      track->setXYIndex(i);

      /* Set start point */
      if (a < _num_azim/4) {
        if (i < _num_x[a])
          track->getStart()->setCoords(x_min + width - dx_eff[a] * (i + 0.5),
                                       y_min);
        else
          track->getStart()->setCoords(x_min, y_min + dy_eff[a] *
                                       (i - _num_x[a] + 0.5));
      }
      else {
        if (i < _num_x[a])
          track->getStart()->setCoords(x_min + dx_eff[a] * (i + 0.5), y_min);
        else
          track->getStart()->setCoords(x_min + width, y_min + dy_eff[a] *
                                       (i-_num_x[a] + 0.5));
      }

      /* Set end point */
      if (a < _num_azim/4) {
        if (i < _num_y[a])
          track->getEnd()->setCoords(x_min + width, y_min + dy_eff[a] *
                                     (i + 0.5));
        else
          track->getEnd()->setCoords(x_min + width - dx_eff[a] * ((i-_num_y[a])
                                     + 0.5), y_min + height);
      }
      else {
        if (i < _num_y[a])
          track->getEnd()->setCoords(x_min, y_min + dy_eff[a] * (i + 0.5));
        else
          track->getEnd()->setCoords(x_min + dx_eff[a] * (i-_num_y[a] + 0.5),
                                     y_min + height);
      }
    }
  }

  /* Set the flag indicating 2D tracks have been generated */
  _contains_2D_tracks = true;

  /* Initialize the track reflections */
  TrackGenerator::initializeTrackReflections();

  /* Initialize the 1D array of Tracks for all Tracks */
  initializeTracksArray();
}


/**
 * @brief Initializes 2D Track reflections
 * @details This method computes the connecting Tracks for all 2D Tracks in
 *          the TrackGenerator analytically, handling both reflective and
 *          periodic boundaries.
 */
void TrackGenerator::initializeTrackReflections() {

  log_printf(NORMAL, "Initializing 2D tracks reflections...");

  /* Generate the 2D track cycles */
  for (int a=0; a < _num_azim/2; a++) {
    int ac = _num_azim/2 - a - 1;
    for (int i=0; i < _num_x[a] + _num_y[a]; i++) {

      /* Get current track */
      Track* track = &_tracks_2D[a][i];

      /* Set the foward boundary conditions */
      if (a < _num_azim/4) {
        if (i < _num_y[a]) {
          track->setBCFwd(_geometry->getMaxXBoundaryType());
          track->setSurfaceOut(SURFACE_X_MAX);
        }
        else {
          track->setBCFwd(_geometry->getMaxYBoundaryType());
          track->setSurfaceOut(SURFACE_Y_MAX);
        }

        if (i < _num_x[a]) {
          track->setBCBwd(_geometry->getMinYBoundaryType());
          track->setSurfaceIn(SURFACE_Y_MIN);
        }
        else {
          track->setBCBwd(_geometry->getMinXBoundaryType());
          track->setSurfaceIn(SURFACE_X_MIN);
        }
      }

      /* Set the backward boundary conditions */
      else {
        if (i < _num_y[a]) {
          track->setBCFwd(_geometry->getMinXBoundaryType());
          track->setSurfaceOut(SURFACE_X_MIN);
        }
        else {
          track->setBCFwd(_geometry->getMaxYBoundaryType());
          track->setSurfaceOut(SURFACE_Y_MAX);
        }

        if (i < _num_x[a]) {
          track->setBCBwd(_geometry->getMinYBoundaryType());
          track->setSurfaceIn(SURFACE_Y_MIN);
        }
        else {
          track->setBCBwd(_geometry->getMaxXBoundaryType());
          track->setSurfaceIn(SURFACE_X_MAX);
        }
      }

      /* Set connecting tracks in forward direction */
      if (i < _num_y[a]) {
        track->setNextFwdFwd(true);
        track->setTrackPrdcFwd(get2DTrackID(a, i + _num_x[a]));
        track->setTrackReflFwd(get2DTrackID(ac, i + _num_x[a]));

        if (track->getBCFwd() == PERIODIC || track->getBCFwd() == INTERFACE)
          track->setTrackNextFwd(get2DTrackID(a, i + _num_x[a]));
        else
          track->setTrackNextFwd(get2DTrackID(ac, i + _num_x[a]));
      }
      else {
        track->setTrackPrdcFwd(get2DTrackID(a, i - _num_y[a]));
        track->setTrackReflFwd
            (get2DTrackID(ac, (_num_x[a] + _num_y[a]) - (i - _num_y[a]) - 1));

        if (_geometry->getMaxYBoundaryType() == PERIODIC ||
            _geometry->getMaxYBoundaryType() == INTERFACE) {
          track->setNextFwdFwd(true);
          track->setTrackNextFwd(get2DTrackID(a, i - _num_y[a]));
        }
        else {
          track->setNextFwdFwd(false);
          track->setTrackNextFwd
              (get2DTrackID(ac, (_num_x[a] + _num_y[a]) - (i - _num_y[a]) - 1));
        }
      }

      /* Set connecting tracks in backward direction */
      if (i < _num_x[a]) {
        track->setTrackPrdcBwd(get2DTrackID(a, i + _num_y[a]));
        track->setTrackReflBwd(get2DTrackID(ac, _num_x[a] - i - 1));

        if (_geometry->getMinYBoundaryType() == PERIODIC ||
            _geometry->getMinYBoundaryType() == INTERFACE) {
          track->setNextBwdFwd(false);
          track->setTrackNextBwd(get2DTrackID(a, i + _num_y[a]));
        }
        else {
          track->setTrackNextBwd(get2DTrackID(ac, _num_x[a] - i - 1));
          track->setNextBwdFwd(true);
        }
      }
      else {
        track->setNextBwdFwd(false);
        track->setTrackPrdcBwd(get2DTrackID(a, i - _num_x[a]));
        track->setTrackReflBwd(get2DTrackID(ac, i - _num_x[a]));

        if (track->getBCBwd() == PERIODIC || track->getBCBwd() == INTERFACE)
          track->setTrackNextBwd(get2DTrackID(a, i - _num_x[a]));
        else
          track->setTrackNextBwd(get2DTrackID(ac, i - _num_x[a]));
      }
    }
  }
}


/**
 * @brief Generate segments for each Track across the Geometry.
 */
void TrackGenerator::segmentize() {

  log_printf(NORMAL, "Ray tracing for 2D track segmentation...");

  /* Check to ensure the Geometry is infinite in axial direction */
  double max_z = _geometry->getRootUniverse()->getMaxZ();
  double min_z = _geometry->getRootUniverse()->getMinZ();
  if ((max_z - min_z) != std::numeric_limits<double>::infinity()) {
    log_printf(WARNING, "The Geometry was set with non-inifinite z-boundaries"
               " and supplied to a 2D TrackGenerator. The min-z boundary was "
               "set to %5.2f and the max-z boundary was set to %5.2f. "
               "Z-boundaries are assumed to be infinite in 2D "
               "TrackGenerators.", min_z, max_z);
    Cmfd* cmfd = _geometry->getCmfd();
    if (cmfd != NULL) {
      cmfd->setWidthZ(std::numeric_limits<double>::infinity());
      Point offset;
      offset.setX(cmfd->getLattice()->getOffset()->getX());
      offset.setY(cmfd->getLattice()->getOffset()->getY());
      offset.setZ(0.0);
      cmfd->initializeLattice(&offset);
    }
  }

  int tracks_segmented = 0;
  long num_2D_tracks = getNum2DTracks();

  /* Loop over all Tracks */
  for (int a=0; a < _num_azim/2; a++) {
    log_printf(NORMAL, "segmenting 2D tracks - Percent complete: %5.2f %%",
               double(tracks_segmented) / num_2D_tracks * 100.0);
#pragma omp parallel for
    for (int i=0; i < _num_x[a] + _num_y[a]; i++) {
      _geometry->segmentize2D(&_tracks_2D[a][i], _z_coord);
    }

    tracks_segmented += _num_x[a] + _num_y[a];
  }

  _geometry->initializeFSRVectors();
  _contains_2D_segments = true;
}


/**
 * @brief This method creates a directory to store Track files, and reads
 *        in ray tracing data for Tracks and segments from a Track file
 *        if one exists.
 * @details This method is called by the TrackGenerator::generateTracks()
 *          class method. If a Track file exists for this Geometry, number
 *          of azimuthal angles, and track spacing, then this method will
 *          import the ray tracing Track and segment data to fill the
 *          appropriate data structures.
 */
void TrackGenerator::initializeTrackFileDirectory() {

  struct stat buffer;
  std::stringstream directory;

  /** Create directory to store Track files with pre-generated ray tracing data
   *  if the directory does not yet exist */
  directory << get_output_directory() << "/tracks";
  struct stat st;
  if (!(stat(directory.str().c_str(), &st) == 0))
    mkdir(directory.str().c_str(), S_IRWXU);

  /* Check to see if a Track file exists for this geometry, number of azimuthal
   * angles, and track spacing, and if so, import the ray tracing data */
  _tracks_filename = getTestFilename(directory.str());
  if (!stat(_tracks_filename.c_str(), &buffer)) {
    if (readSegmentsFromFile()) {
      _use_input_file = true;
      setContainsSegments(true);
    }
  }
}


/**
 * @brief Returns the filename for writing tracking data
 */
std::string TrackGenerator::getTestFilename(std::string directory) {

  std::stringstream test_filename;

  if (_geometry->getCmfd() != NULL)
    test_filename << directory << "/2D_"
                  << _num_azim << "_azim_"
                  << _azim_spacing << "_cm_spacing_cmfd_"
                  << _geometry->getCmfd()->getNumX()
                  << "x" << _geometry->getCmfd()->getNumY();
  else
    test_filename << directory << "/2D_"
                  << _num_azim << "_angles_"
                  << _azim_spacing << "_cm_spacing";

  test_filename << ".data";

  return test_filename.str();
}


/**
 * @brief Updates whether the TrackGenerator contains segments
 * @param contains_segments whether the TrackGenerator contains segments
 */
void TrackGenerator::setContainsSegments(bool contains_segments) {
  _contains_2D_segments = contains_segments;
}


/**
 * @brief Writes all Track and segment data to a "*.tracks" binary file.
 * @details Storing Tracks in a binary file saves time by eliminating ray
 *          tracing for Track segmentation in commonly simulated geometries.
 */
void TrackGenerator::dumpSegmentsToFile() {

  /* Check whether the segments should be dumped */
  if (!_dump_segments)
    return;

  log_printf(NORMAL, "Dumping segments to file...");

  if (!containsSegments())
    log_printf(ERROR, "Unable to dump Segments to a file since no Segments "
               "have been generated for %d azimuthal angles and %f track "
               "spacing", _num_azim, _azim_spacing);

  FILE* out;
  out = fopen(_tracks_filename.c_str(), "w");

  /* Get a string representation of the Geometry's attributes. This is used to
   * check whether or not ray tracing has been performed for this Geometry */
  std::string geometry_to_string = _geometry->toString();
  int string_length = geometry_to_string.length() + 1;

  /* Write geometry metadata to the Track file */
  fwrite(&string_length, sizeof(int), 1, out);
  fwrite(geometry_to_string.c_str(), sizeof(char)*string_length, 1, out);

  /* Write segment data to Track file */
  DumpSegments dump_segments(this);
  dump_segments.setOutputFile(out);
  if (_segment_formation == EXPLICIT_2D || _segment_formation == EXPLICIT_3D)
    dump_segments.execute();
  
  /* Get FSR vector maps */
  ParallelHashMap<std::string, fsr_data*>& FSR_keys_map =
      _geometry->getFSRKeysMap();
  std::vector<std::string>& FSRs_to_keys = _geometry->getFSRsToKeys();
  std::vector<int>& FSRs_to_material_IDs = _geometry->getFSRsToMaterialIDs();

  std::string fsr_key;
  long fsr_id;
  double x, y, z;

  /* Write number of FSRs */
  long num_FSRs = _geometry->getNumFSRs();
  fwrite(&num_FSRs, sizeof(long), 1, out);

  /* Write FSR vector maps to file */
  std::string* fsr_key_list = FSR_keys_map.keys();
  fsr_data** fsr_data_list = FSR_keys_map.values();
  Cmfd* cmfd = _geometry->getCmfd();
  for (long i=0; i < num_FSRs; i++) {

    /* Write data to file from FSR_keys_map */
    fsr_key = fsr_key_list[i];
    string_length = fsr_key.length() + 1;
    fwrite(&string_length, sizeof(int), 1, out);
    fwrite(fsr_key.c_str(), sizeof(char)*string_length, 1, out);

    fsr_id = fsr_data_list[i]->_fsr_id;
    x = fsr_data_list[i]->_point->getX();
    y = fsr_data_list[i]->_point->getY();
    z = fsr_data_list[i]->_point->getZ();
    fwrite(&fsr_id, sizeof(long), 1, out);
    fwrite(&x, sizeof(double), 1, out);
    fwrite(&y, sizeof(double), 1, out);
    fwrite(&z, sizeof(double), 1, out);

    /* Write data to file from FSRs_to_material_IDs */
    fwrite(&(FSRs_to_material_IDs.at(i)), sizeof(int), 1, out);

    /* Write data to file from FSRs_to_keys */
    fsr_key = FSRs_to_keys.at(i);
    string_length = fsr_key.length() + 1;
    fwrite(&string_length, sizeof(int), 1, out);
    fwrite(fsr_key.c_str(), sizeof(char)*string_length, 1, out);
  }

  /* Write cmfd_fsrs vector of vectors to file */
  if (cmfd != NULL) {
    std::vector< std::vector<long> >* cell_fsrs = cmfd->getCellFSRs();
    std::vector<long>::iterator iter;
    int num_cells = cmfd->getNumCells();
    fwrite(&num_cells, sizeof(int), 1, out);

    /* Loop over CMFD cells */
    for (int cell=0; cell < num_cells; cell++) {
      int num_cell_FSRs = cell_fsrs->at(cell).size();
      fwrite(&num_cell_FSRs, sizeof(int), 1, out);

      /* Loop over FSRs within cell */
      for (iter = cell_fsrs->at(cell).begin();
           iter != cell_fsrs->at(cell).end(); ++iter)
        fwrite(&(*iter), sizeof(long), 1, out);
    }
  }

  /* Delete key and value lists */
  delete [] fsr_key_list;
  delete [] fsr_data_list;

  /* Write 2D basis information for 3D solvers */
  if (_segment_formation != EXPLICIT_2D && _segment_formation != EXPLICIT_3D)
    writeExtrudedFSRInfo(out);

  /* Close the Track file */
  fclose(out);

  /* Inform other the TrackGenerator::generateTracks() method that it may
   * import ray tracing data from this file if it is called and the ray
   * tracing parameters have not changed */
  _use_input_file = true;
}


/**
 * @brief Write information of all Extruded FSRs to a file 
 //TODO Use implementation in 3D track generator
 * @param out file to write to
 */
void TrackGenerator::writeExtrudedFSRInfo(FILE* out) {}


/**
 * @brief Reads Tracks in from a "*.tracks" binary file.
 * @details Storing Tracks in a binary file saves time by eliminating ray
 *          tracing for Track segmentation in commonly simulated geometries.
 * @return true if able to read Tracks in from a file; false otherwise
 */
bool TrackGenerator::readSegmentsFromFile() {

  int ret;
  FILE* in = fopen(_tracks_filename.c_str(), "r");

  int string_length;

  /* Import Geometry metadata from the Track file */
  ret = _geometry->twiddleRead(&string_length, sizeof(int), 1, in);
  char* geometry_to_string = new char[string_length];
  ret = _geometry->twiddleRead(geometry_to_string, sizeof(char)*string_length, 1, in);

  /* Check if our Geometry is exactly the same as the Geometry in the
   * Track file for this number of azimuthal angles and track spacing */
  if (_geometry->toString().compare(std::string(geometry_to_string)) != 0)
    return false;

  delete [] geometry_to_string;

  log_printf(NORMAL, "Importing ray tracing data from file...");

  /* Load all segment data into Tracks */
  ReadSegments read_segments(this);
  read_segments.setInputFile(in);
  if (_segment_formation == EXPLICIT_2D || _segment_formation == EXPLICIT_3D)
    read_segments.execute();

  /* Create FSR vector maps */
  ParallelHashMap<std::string, fsr_data*>& FSR_keys_map =
    _geometry->getFSRKeysMap();
  std::vector<int>& FSRs_to_material_IDs = _geometry->getFSRsToMaterialIDs();
  std::vector<std::string>& FSRs_to_keys = _geometry->getFSRsToKeys();
  std::vector<Point*>& FSRs_to_centroids = _geometry->getFSRsToCentroids();
  std::vector<int>& FSRs_to_CMFD_cells = _geometry->getFSRsToCMFDCells();

  long num_FSRs;
  std::string fsr_key;
  long fsr_key_id;
  double x, y, z;

  /* Get number of FSRs */
  ret = _geometry->twiddleRead(&num_FSRs, sizeof(long), 1, in);

  /* Resize vectors */
  FSRs_to_centroids.resize(num_FSRs);
  FSRs_to_CMFD_cells.resize(num_FSRs);

  /* Read FSR vector maps from file */
  for (long fsr_id=0; fsr_id < num_FSRs; fsr_id++) {

    /* Read key for FSR_keys_map */
    ret = _geometry->twiddleRead(&string_length, sizeof(int), 1, in);
    char* char_buffer1 = new char[string_length];
    ret = _geometry->twiddleRead(char_buffer1, sizeof(char)*string_length, 1, in);
    fsr_key = std::string(char_buffer1);

    /* Read data from file for FSR_keys_map */
    ret = _geometry->twiddleRead(&fsr_key_id, sizeof(long), 1, in);
    ret = _geometry->twiddleRead(&x, sizeof(double), 1, in);
    ret = _geometry->twiddleRead(&y, sizeof(double), 1, in);
    ret = _geometry->twiddleRead(&z, sizeof(double), 1, in);
    fsr_data* fsr = new fsr_data;
    fsr->_fsr_id = fsr_key_id;
    Point* point = new Point();
    point->setCoords(x,y,z);
    fsr->_point = point;
    FSR_keys_map.insert(fsr_key, fsr);

    /* Read data from file for FSR_to_materials_IDs */
    int material_id;
    ret = _geometry->twiddleRead(&material_id, sizeof(int), 1, in);
    FSRs_to_material_IDs.push_back(material_id);

    /* Read data from file for FSR_to_keys */
    ret = _geometry->twiddleRead(&string_length, sizeof(int), 1, in);
    char* char_buffer2 = new char[string_length];
    ret = _geometry->twiddleRead(char_buffer2, sizeof(char)*string_length, 1, in);
    fsr_key = std::string(char_buffer2);
    FSRs_to_keys.push_back(fsr_key);
  }

  /* Read cmfd cell_fsrs vector of vectors from file */
  Cmfd* cmfd = _geometry->getCmfd();
  if (cmfd != NULL) {
    std::vector< std::vector<long> > cell_fsrs;
    int num_cells;
    ret = _geometry->twiddleRead(&num_cells, sizeof(int), 1, in);
    long fsr_id;

    /* Loop over CMFD cells */
    for (int cell=0; cell < num_cells; cell++) {
      std::vector<long>* fsrs = new std::vector<long>;
      cell_fsrs.push_back(*fsrs);
      int num_cell_FSRs;
      ret = _geometry->twiddleRead(&num_cell_FSRs, sizeof(int), 1, in);

      /* Loop over FSRs within cell */
      for (int fsr = 0; fsr < num_cell_FSRs; fsr++) {
        ret = _geometry->twiddleRead(&fsr_id, sizeof(long), 1, in);
        cell_fsrs.at(cell).push_back(fsr_id);
        FSRs_to_CMFD_cells.at(fsr_id) = cell;
      }
    }

    /* Set CMFD cell_fsrs vector of vectors */
    cmfd->setCellFSRs(&cell_fsrs);
  }

  /* Read 2D basis information for OTF 3D solvers */
  if (_segment_formation != EXPLICIT_2D && _segment_formation != EXPLICIT_3D)
    readExtrudedFSRInfo(in);

  /* Close the Track file */
  fclose(in);

  return true;
}


/**
 * @brief Read information of all Extruded FSRs from a file.
 * @param in file to read from
 */
void TrackGenerator::readExtrudedFSRInfo(FILE* in) {}


/**
 * @brief Splits Track segments into sub-segments for a user-defined
 *        maximum optical length for the problem.
 * @details This routine is needed so that all segment lengths fit
 *          within the exponential interpolation table used in the MOC
 *          transport sweep.
 * @param max_optical_length the maximum optical length
 */
void TrackGenerator::splitSegments(FP_PRECISION max_optical_length) {

  if (!containsSegments())
    log_printf(ERROR, "Unable to split segments since segments have not yet "
                      "been generated");

  if (_segment_formation != EXPLICIT_3D && _segment_formation != EXPLICIT_2D)
    log_printf(ERROR, "Segments cannot be split for on-the-fly ray tracing");

  /* Split all segments along all Tracks */
  _max_optical_length = max_optical_length;
  SegmentSplitter segment_splitter(this);
  segment_splitter.execute();
}


/**
 * @brief Generates the numerical centroids of the FSRs.
 * @details This routine generates the numerical centroids of the FSRs
 *          by weighting the average x and y values of each segment in the
 *          FSR by the segment's length and azimuthal weight. The numerical
 *          centroid fomula can be found in R. Ferrer et. al. "Linear Source
 *          Approximation in CASMO 5", PHYSOR 2012.
 * @param FSR_volumes An array of FSR volumes.
 */
void TrackGenerator::generateFSRCentroids(FP_PRECISION* FSR_volumes) {

  long num_FSRs = _geometry->getNumFSRs();

  /* Create temporary array of centroids and initialize to origin */
  Point** centroids = new Point*[num_FSRs];
  for (long r=0; r < num_FSRs; r++) {
    centroids[r] = new Point();
    centroids[r]->setCoords(0.0, 0.0, 0.0);
  }

  /* Generate FSR centroids by looping over all Tracks */
  CentroidGenerator centroid_generator(this);
  centroid_generator.setCentroids(centroids);
  centroid_generator.execute();

  /* Set the centroid for the FSR */
  for (long r=0; r < num_FSRs; r++)
    _geometry->setFSRCentroid(r, centroids[r]);

  /* Recenter the segments around FSR centroid */
  if ((_segment_formation == EXPLICIT_2D || _segment_formation == EXPLICIT_3D)
      && _segments_centered == false) {
    log_printf(NORMAL, "Centering segments around FSR centroid...");
    RecenterSegments rs(this);
    rs.execute();
    _segments_centered = true;
  }

  delete [] centroids;
}


/**
 * @brief Sets the max optical path length of 3D segments for use in
 *        on-the-fly computation
 * @param tau maximum optical path length
 */
void TrackGenerator::setMaxOpticalLength(FP_PRECISION tau) {
  _max_optical_length = tau;
}


/**
 * @breif Sets the maximum number of segments per Track
 * @param max_num_segments the maximum number of segments per Track
 */
void TrackGenerator::setMaxNumSegments(int max_num_segments) {
  _max_num_segments = max_num_segments;
}


/**
 * @brief Retrieves the max optical path length of 3D segments for use in
 *        on-the-fly computation
 * @return maximum optical path length
 */
FP_PRECISION TrackGenerator::retrieveMaxOpticalLength() {
  return _max_optical_length;
}


/**
 * @brief Counts the number of segments for each Track in the Geomtery
 * @details All segments are subject to the max optical path length to
 *          determine the number of segments for each track as well as the
 *          maximum number of segments per Track in the Geometry. For
 *          on-the-fly calculations, the temporary segment buffer is expanded
 *          to fit the calculated maximum number of segments per Track.
 */
void TrackGenerator::countSegments() {

  std::string msg = "Counting segments";
  Progress progress(_num_2D_tracks, msg);

  /* Count the number of segments on each track and update the maximium */
  SegmentCounter counter(this);
  counter.execute();

  /* Allocate new temporary segments if necessary */
  if (_segment_formation != EXPLICIT_3D && _segment_formation != EXPLICIT_2D)
    allocateTemporarySegments();
}


/**
 * @brief Creates a Track array by increasing uid
 * @details An array is created which indexes Tracks by increasing uid.
 *          Parallel groups are also initialized -- groups of Tracks that can
 *          be computed in parallel without the potential of overwriting
 *          angular fluxes of connecting tracks prematurely.
 */
void TrackGenerator::initializeTracksArray() {

  log_printf(NORMAL, "Initializing 2D tracks array...");

  /* Allocate memory for tracks array */
  if (_tracks_2D_array != NULL)
    delete [] _tracks_2D_array;
  long num_2D_tracks = getNum2DTracks();
  _tracks_2D_array = new Track*[num_2D_tracks];

  /* Loop over all 2D tracks */
  long uid = 0;
  for (int a = 0; a < _num_azim / 2; a++) {
    for (int i=0; i < _num_x[a] + _num_y[a]; i++) {

      /* Get current track and azim group ids */
      Track* track = &_tracks_2D[a][i];

      track->setUid(uid);
      _tracks_2D_array[uid] = track;
      uid++;
    }
  }
}


/**
 * @brief returns whether periodic boundaries are present in Track generation
 * @return a boolean value - true if periodic; false otherwise
 */
bool TrackGenerator::getPeriodic() {
  return _periodic;
}


/**
 * @brief Sets a flag to record all segment information in the tracking file
 * @param A boolean value to determine whether or not to record segment
 *        information in the tracking file: true to record, false not to record
 */
void TrackGenerator::setDumpSegments(bool dump_segments) {
  _dump_segments = dump_segments;
}


/**
 * @brief Resets the TrackGenerator to not contain tracks or segments
 */
void TrackGenerator::resetStatus() {
  _contains_2D_tracks = false;
  _contains_2D_segments = false;
  _use_input_file = false;
  _tracks_filename = "";
}


/**
 * @brief Allocates memory for temporary segment storage if necessary
 * @details Temporary segments are not allocated for 2D calculations
 */
void TrackGenerator::allocateTemporarySegments() {}


/**
 * @brief Get the id of a 2D Track based on its azimuthal angle and index in the
 *        azimuthal stack
 * @param a azimuthal angle of the Track
 * @param x index in azimuthal stack
 * @return Track unique id
 */
int TrackGenerator::get2DTrackID(int a, int x) {

  int uid = 0;

  for (int ai = 0; ai < a; ai++)
    uid += getNumX(ai) + getNumY(ai);

  uid += x;
  return uid;
}<|MERGE_RESOLUTION|>--- conflicted
+++ resolved
@@ -18,11 +18,7 @@
   _contains_2D_tracks = false;
   _contains_2D_segments = false;
   _quadrature = NULL;
-<<<<<<< HEAD
-  _z_coord = 0.0;
-=======
   _z_coord = 0;
->>>>>>> d7c2a263
   _segment_formation = EXPLICIT_2D;
   _max_optical_length = std::numeric_limits<FP_PRECISION>::max();
   _max_num_segments = 0;
