--- conflicted
+++ resolved
@@ -22,12 +22,8 @@
 
   /* Initialize the cycle ids and periodic track index to -1 (not set) */
   _num_segments = 0;
-<<<<<<< HEAD
-  _periodic_track_index = -1;
   _surface_in = -1;
   _surface_out = -1;
-=======
->>>>>>> e740d183
 }
 
 
@@ -81,7 +77,6 @@
   _uid = uid;
 }
 
-
 /**
  * @brief Set the Track's azimuthal angle.
  * @param phi The azimuthal angle
@@ -117,25 +112,6 @@
 }
 
 
-//FIXME
-void Track::setDomainSurfaces(int surface_in, int surface_out) {
-  _surface_in = surface_in;
-  _surface_out = surface_out;
-}
-
-
-//FIXME
-void Track::setDomainSurfaceIn(int surface_in) {
-  _surface_in = surface_in;
-}
-
-
-//FIXME
-void Track::setDomainSurfaceOut(int surface_out) {
-  _surface_out = surface_out;
-}
-
-
 /**
  * @brief Returns a pointer to the Track's end Point.
  * @return A pointer to the Track's end Point
@@ -189,18 +165,6 @@
  */
 boundaryType Track::getBCBwd() const {
   return _bc_bwd;
-}
-
-
-//FIXME
-int Track::getDomainSurfaceIn() {
-  return _surface_in;
-}
-
-
-//FIXME
-int Track::getDomainSurfaceOut() {
-  return _surface_out;
 }
 
 
@@ -315,19 +279,6 @@
   return _stack_index;
 }
 
-<<<<<<< HEAD
-  /* Check to make sure the tracks have connecting points */
-  double dx = fabs(_end.getX() - track->getStart()->getX());
-  double dy = fabs(_end.getY() - track->getStart()->getY());
-  double dz = fabs(_end.getZ() - track->getStart()->getZ());
-  if ((dx > 1.e-6 && dy > 1.e-6) || (dx > 1.e-6 && dz > 1.e-6) ||
-      (dy > 1.e-6 && dz > 1.e-6))
-    log_printf(NORMAL, "INCORRECT TRACK PRDC FWD: (%.4f, %.4f, %.4f) -> "
-               "(%.4f, %.4f, %.4f)", _end.getX(), _end.getY(), _end.getZ(),
-               track->getStart()->getX(), track->getStart()->getY(),
-               track->getStart()->getZ());
-=======
->>>>>>> e740d183
 
 /**
  * @brief Set a pointer to the reflective Track in the forward direction.
@@ -355,19 +306,6 @@
   _track_refl_fwd = track_id;
 }
 
-<<<<<<< HEAD
-  /* Check to make sure the tracks have connecting points */
-  double dx = fabs(_start.getX() - track->getEnd()->getX());
-  double dy = fabs(_start.getY() - track->getEnd()->getY());
-  double dz = fabs(_start.getZ() - track->getEnd()->getZ());
-  if ((dx > 1.e-6 && dy > 1.e-6) || (dx > 1.e-6 && dz > 1.e-6) ||
-      (dy > 1.e-6 && dz > 1.e-6))
-    log_printf(NORMAL, "INCORRECT TRACK PRDC BWD: (%.4f, %.4f, %.4f) -> "
-               "(%.4f, %.4f, %.4f)", _start.getX(), _start.getY(),
-               _start.getZ(), track->getEnd()->getX(),
-               track->getEnd()->getY(), track->getEnd()->getZ());
-=======
->>>>>>> e740d183
 
 /**
  * @brief Set a pointer to the reflective Track in the backward direction.
