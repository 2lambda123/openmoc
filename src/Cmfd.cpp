#include "Cmfd.h"

/**
 * @brief Constructor initializes boundaries and variables that describe
 *          the Cmfd object.
 * @details The construcor initializes the many variables that describe
 *          the CMFD mesh and are used to solve the nonlinear diffusion
 *          acceleration problem.
 */
Cmfd::Cmfd() {

  /* Initialize Geometry and Mesh-related attribute */
  _polar_quad = NULL;
  _geometry = NULL;
  _SOR_factor = 1.0;

  /* Global variables used in solving CMFD problem */
  _source_convergence_threshold = 1E-6;
  _num_x = 1;
  _num_y = 1;
  _width = 0.;
  _height = 0.;
  _cell_width = 0.;
  _cell_height = 0.;
  _flux_update_on = true;
  _centroid_update_on = true;
  _k_nearest = 3;
  _optically_thick = false;
  _SOR_factor = 1.0;
  _num_FSRs = 0;
  _relax_factor = 0.6;

  /* Energy group and polar angle problem parameters */
  _num_moc_groups = 0;
  _num_cmfd_groups = 0;
  _num_polar = 0;

  /* Set matrices and arrays to NULL */
  _A = NULL;
  _M = NULL;
  _old_flux = NULL;
  _new_flux = NULL;
  _old_source = NULL;
  _new_source = NULL;
  _group_indices = NULL;
  _group_indices_map = NULL;
  _surface_currents = NULL;
  _volumes = NULL;

  /* Initialize boundaries to be reflective */
  _boundaries = new boundaryType[4];
  _boundaries[SURFACE_X_MIN] = REFLECTIVE;
  _boundaries[SURFACE_X_MAX] = REFLECTIVE;
  _boundaries[SURFACE_Y_MIN] = REFLECTIVE;
  _boundaries[SURFACE_Y_MAX] = REFLECTIVE;
}


/**
 * @brief Destructor.
 */
Cmfd::~Cmfd() {

  if (_boundaries != NULL)
    delete [] _boundaries;

  if (_group_indices != NULL)
    delete [] _group_indices;

  if (_group_indices_map != NULL)
    delete [] _group_indices_map;
}


/**
 * @brief Set the number of Mesh cells in a row.
 * @param num_x number of Mesh cells in a row
 */
void Cmfd::setNumX(int num_x) {

  if (num_x < 1)
    log_printf(ERROR, "The number of lattice cells in the x direction "
               "must be > 0. Input value: %i", num_x);

  _num_x = num_x;
  if (_width != 0.)
    _cell_width = _width / _num_x;
}


/**
 * @brief Set the number of Mesh cells in a column
 * @param num_y number of Mesh cells in a column
 */
void Cmfd::setNumY(int num_y) {

  if (num_y < 1)
    log_printf(ERROR, "The number of lattice cells in the y direction "
               "must be > 0. Input value: %i", num_y);

  _num_y = num_y;
  if (_height != 0.)
    _cell_height = _height / _num_y;
}


/**
 * @brief Get the number of Mesh cells in a row.
 * @return The number of Mesh cells in a row
 */
int Cmfd::getNumX() {
  return _num_x;
}


/**
 * @brief Get the number of Mesh cells in a column
 * @return The number of Mesh cells in a column
 */
int Cmfd::getNumY() {
  return _num_y;
}


/**
 * @brief Set Mesh width.
 * @param width Physical width of Mesh
 */
void Cmfd::setWidth(double width) {
  _width = width;
  if (_num_x != 0)
    _cell_width = _width / _num_x;
}


/**
 * @brief Set Mesh height.
 * @param height Physical height of Mesh
 */
void Cmfd::setHeight(double height) {
  _height = height;
  if (_num_y != 0)
    _cell_height = _height / _num_y;
}


/**
 * @brief Create cross-sections and fluxes for each Cmfd cell by
 *        energy condensing and volume averaging cross sections from
 *        the MOC sweep.
 * @details This method performs a cell-wise energy condensation and volume
 *         average of the cross sections of the fine, unstructured FSR mesh.
 *         The cross sections are condense such that all reaction rates and
 *         the neutron produciton rate from fission are conserved. It is
 *         important to note that the volume averaging is performed before
 *         energy condensation in order to properly collapse the diffusion
 *         coefficients.
 */
void Cmfd::computeXS() {

  log_printf(INFO, "Computing CMFD cross-sections...");

  /* Split corner currents to side surfaces */
  splitCorners();

  /* Initialize variables for FSR properties*/
  FP_PRECISION volume, flux, abs, tot, nu_fis, chi, dif_coef;
  FP_PRECISION* scat;

  /* Initialize tallies for each parameter */
  FP_PRECISION abs_tally, nu_fis_tally, dif_tally, rxn_tally;
  FP_PRECISION vol_tally, tot_tally, neut_prod_tally;
  FP_PRECISION trans_tally_group, rxn_tally_group;
  FP_PRECISION scat_tally[_num_cmfd_groups];
  FP_PRECISION chi_tally[_num_cmfd_groups];

  /* Pointers to material objects */
  Material* fsr_material;
  Material* cell_material;

  /* Loop over cmfd cells */
  #pragma omp parallel for private(volume, flux, abs, tot, nu_fis, chi, \
    dif_coef, scat, abs_tally, nu_fis_tally, dif_tally, rxn_tally,  \
    vol_tally, tot_tally, scat_tally, fsr_material, cell_material, \
    neut_prod_tally, chi_tally, trans_tally_group, rxn_tally_group)
  for (int i = 0; i < _num_x * _num_y; i++) {

    cell_material = _materials[i];
    std::vector<int>::iterator iter;

    /* Loop over CMFD coarse energy groups */
    for (int e = 0; e < _num_cmfd_groups; e++) {

      /* Zero tallies for this group */
      abs_tally = 0.0;
      nu_fis_tally = 0.0;
      dif_tally = 0.0;
      rxn_tally = 0.0;
      vol_tally = 0.0;
      tot_tally = 0.0;
      neut_prod_tally = 0.0;

      /* Zero each group-to-group scattering tally */
      for (int g = 0; g < _num_cmfd_groups; g++) {
        scat_tally[g] = 0;
        chi_tally[g] = 0.0;
      }

      /* Loop over FSRs in cmfd cell to compute chi */
      for (iter = _cell_fsrs.at(i).begin();
           iter != _cell_fsrs.at(i).end(); ++iter) {

        fsr_material = _FSR_materials[*iter];
        volume = _FSR_volumes[*iter];

        /* Chi tallies */
        for (int b = 0; b < _num_cmfd_groups; b++) {
          chi = 0.0;
              
          /* Compute the chi for group b */
          for (int h = _group_indices[b]; h < _group_indices[b+1]; h++)
            chi += fsr_material->getChi()[h];

          for (int h = 0; h < _num_moc_groups; h++) {
            chi_tally[b] += chi * fsr_material->getNuSigmaF()[h] *
                _FSR_fluxes[(*iter)*_num_moc_groups+h] * volume;
            neut_prod_tally += chi * fsr_material->getNuSigmaF()[h] *
                _FSR_fluxes[(*iter)*_num_moc_groups+h] * volume;
          }
        }
      }

      /* Loop over MOC energy groups within this CMFD coarse group */
      for (int h = _group_indices[e]; h < _group_indices[e+1]; h++) {

        /* Reset transport, rxn, and vol tally for this MOC group */
        trans_tally_group = 0.0;
        rxn_tally_group = 0.0;
        vol_tally = 0.0;

        /* Loop over FSRs in cmfd cell */
        for (iter = _cell_fsrs.at(i).begin();
             iter != _cell_fsrs.at(i).end(); ++iter) {

          fsr_material = _FSR_materials[*iter];
          volume = _FSR_volumes[*iter];
          scat = fsr_material->getSigmaS();
          vol_tally += volume;

          /* Gets FSR volume, material, and cross sections */
          flux = _FSR_fluxes[(*iter)*_num_moc_groups+h];
          abs = fsr_material->getSigmaA()[h];
          tot = fsr_material->getSigmaT()[h];
          nu_fis = fsr_material->getNuSigmaF()[h];

          /* Increment tallies for this group */
          abs_tally += abs * flux * volume;
          tot_tally += tot * flux * volume;
          nu_fis_tally += nu_fis * flux * volume;
          rxn_tally += flux * volume;
          trans_tally_group += tot * flux * volume;
          rxn_tally_group += flux * volume;

          /* Scattering tallies */
          for (int g = 0; g < _num_moc_groups; g++) {
            scat_tally[getCmfdGroup(g)] +=
                scat[g*_num_moc_groups+h] * flux * volume;
          }
        }

        /* Energy collapse diffusion coefficient */
        dif_tally += rxn_tally_group / 
            (3.0 * (trans_tally_group / rxn_tally_group));
      }

      /* Set the Mesh cell properties with the tallies */
      _volumes->setValue(i, 0, vol_tally);
      cell_material->setSigmaAByGroup(abs_tally / rxn_tally, e+1);
      cell_material->setSigmaTByGroup(tot_tally / rxn_tally, e+1);
      cell_material->setNuSigmaFByGroup(nu_fis_tally / rxn_tally, e+1);
      cell_material->setDifCoefByGroup(dif_tally / rxn_tally, e+1);
      _old_flux->setValue(i, e, rxn_tally / vol_tally);

      /* Set chi */
      if (neut_prod_tally != 0.0)
        cell_material->setChiByGroup(chi_tally[e] / neut_prod_tally, e+1);
      else
        cell_material->setChiByGroup(0.0,e+1);

      log_printf(DEBUG, "cell: %i, group: %i, vol: %e, siga: %e, sigt: %e,"
                 " nu_sigf: %e, dif_coef: %e, flux: %e, chi: %e", i, e,
                 vol_tally, abs_tally / rxn_tally, tot_tally / rxn_tally,
                 nu_fis_tally / rxn_tally, dif_tally / rxn_tally,
                 rxn_tally / vol_tally, cell_material->getChi()[e]);

      /* Set scattering xs */
      for (int g = 0; g < _num_cmfd_groups; g++) {
        cell_material->setSigmaSByGroup(scat_tally[g] / rxn_tally, e+1, g+1);
        log_printf(DEBUG, "scattering from %i to %i: %e", e, g,
                   scat_tally[g] / rxn_tally);
      }
    }
  }
}


/**
 * @brief Compute the surface diffusion coefficients for each cell surface.
 * @details This method uses finite differencing to compute the surface
 *         diffusion coefficients (\f$ \hat{D} \f$) for each cell surface.
 *         Additionally, the surface diffusion coefficent correction factors
 *         (\f$ \tilde{D} \f$) are computed in order to conserve the net
 *         leakage out of each mesh cell. This serves to preserve both local
 *         and global neutron balance.
 * @param moc_iteration MOC iteration number
 */
void Cmfd::computeDs(int moc_iteration) {

  log_printf(INFO, "Computing CMFD diffusion coefficients...");

  FP_PRECISION d, d_next, d_hat, d_tilde;
  FP_PRECISION current, flux, flux_next, f, f_next;
  FP_PRECISION length, length_perpen, next_length_perpen;
  FP_PRECISION sense;
  int next_surface;
  int cell, cell_next;

  /* Loop over mesh cells in y direction */
  #pragma omp parallel for private(d, d_next, d_hat, d_tilde, current, flux, \
    flux_next, f, f_next, length, length_perpen, next_length_perpen, \
    sense, next_surface, cell, cell_next)
  for (int y = 0; y < _num_y; y++) {

    /* Loop over Mesh cells in x direction */
    for (int x = 0; x < _num_x; x++) {

      cell = y*_num_x+x;

      /* Loop over side surfaces in a cell */
      for (int surface = 0; surface < 4; surface++) {

        /* Loop over groups */
        for (int e = 0; e < _num_cmfd_groups; e++) {

          /* Get diffusivity and flux for Mesh cell */
          d = _materials[cell]->getDifCoef()[e];
          flux = _old_flux->getValue(cell, e);
          cell_next = getCellNext(cell, surface);

          /* Set halfspace sense of the Surface */
          if (surface == SURFACE_X_MIN || surface == SURFACE_Y_MIN)
            sense = -1.0;
          else
            sense = 1.0;

          /* Set the length of this Surface and the perpendicular Surface */
          if (surface == SURFACE_X_MIN || surface== SURFACE_X_MAX) {
            length = _cell_height;
            length_perpen = _cell_width;
          }
          else if (surface == SURFACE_Y_MIN || surface == SURFACE_Y_MAX) {
            length = _cell_width;
            length_perpen = _cell_height;
          }

          /* Compute the optical thickness correction factor */
          f = computeDiffCorrect(d, length_perpen);

          /* If Surface is on a boundary, choose appropriate BCs */
          if (cell_next == -1) {

            current = sense * _surface_currents->getValue
              (cell, surface*_num_cmfd_groups + e);

            /* REFLECTIVE BC */
            if (_boundaries[surface] == REFLECTIVE) {

              /* Set D's */
              d_hat = 0.0;
              d_tilde = 0.0;
            }

            /* VACUUM BC */
            else if (_boundaries[surface] == VACUUM) {

              /* Set D's */
              d_hat =  2 * d*f / length_perpen / (1 + 4 * d*f /
                       length_perpen);
              d_tilde = (sense * d_hat * flux - current / length) / flux;
             }
          }

          /* If Surface is an interface, use finite differencing */
          else{

            /* Set properties for cell next to Surface */
            if (surface == SURFACE_X_MIN) {
              next_length_perpen = _cell_width;
              next_surface = SURFACE_X_MAX;
            }
            else if (surface == SURFACE_Y_MIN) {
              next_length_perpen = _cell_height;
              next_surface = SURFACE_Y_MAX;
            }
            else if (surface == SURFACE_X_MAX) {
              next_length_perpen = _cell_width;
              next_surface = SURFACE_X_MIN;
            }
            else if (surface == SURFACE_Y_MAX) {
              next_length_perpen = _cell_height;
              next_surface = SURFACE_Y_MIN;
            }

            /* Set diffusion coefficient and flux for neighboring cell */
            d_next = _materials[cell_next]->getDifCoef()[e];
            flux_next = _old_flux->getValue(cell_next, e);

            /* Get optical thickness correction term for meshCellNext */
            f_next = computeDiffCorrect(d_next, next_length_perpen);

            /* Compute d_hat */
            d_hat = 2.0 * d * f * d_next * f_next / (length_perpen
                    * d * f + next_length_perpen * d_next*f_next);

            /* Compute net current */
            current = sense * _surface_currents->getValue
              (cell, surface*_num_cmfd_groups + e)
              - sense * _surface_currents->getValue
              (cell_next, next_surface*_num_cmfd_groups + e);

            /* Compute d_tilde */
            d_tilde = -(sense * d_hat * (flux_next - flux) +
                        current  / length) / (flux_next + flux);

            /* If the magnitude of d_tilde is greater than the magnitude of
             * d_hat, select new values d_tilde and d_hat to ensure the course
             * mesh equations are guaranteed to be diagonally dominant */
            if (fabs(d_tilde) > fabs(d_hat) && moc_iteration != 0) {

              if (sense == -1) {

                /* If d_tilde is positive */
                if (1 - fabs(d_tilde)/d_tilde < 1e-8) {
                  d_hat   = - current/(2*flux*length);
                  d_tilde = - current/(2*flux*length);
                }

                /* If d_tilde is negative */
                else{
                  d_hat   = current/(2*flux_next*length);
                  d_tilde = - current/(2*flux_next*length);
                }
              }
              else{

                /* If d_tilde is positive */
                if (1 - fabs(d_tilde)/d_tilde < 1e-8) {
                  d_hat   = - current/(2*flux_next*length);
                  d_tilde = - current/(2*flux_next*length);
                }

                /* If d_tilde is negative */
                else{
                  d_hat   = current/(2*flux*length);
                  d_tilde = - current/(2*flux*length);
                }
              }
            }
          }

          /* Perform underrelaxation on d_tilde. If first MOC iteration, solve 
           * the diffusion problem without correcting currents */
          if (moc_iteration == 0)
            d_tilde = 0.0;
          else
            d_tilde =
              _materials[cell]->getDifTilde()[surface*_num_cmfd_groups + e] *
              (1 - _relax_factor) + _relax_factor * d_tilde;

          /* Set d_hat and d_tilde */
          _materials[cell]->setDifHatByGroup(d_hat, e+1, surface);
          _materials[cell]->setDifTildeByGroup(d_tilde, e+1, surface);

          log_printf(DEBUG, "cell: %i, group: %i, side: %i, flux: %f,"
                     " current: %f, d: %f, dhat: %f, dtilde: %f",
                     y*_num_x + x, e, surface, flux, current, d, d_hat,
                     d_tilde);
        }
      }
    }
  }
}



/**
 * @brief Solve the nonlinear diffusion acceleration problem to accelerate the
 *        convergence of the MOC problem.
 * @details This method uses the information from the last MOC transport sweep
 *         and solves a simplified nonlinear diffusion problem. The diffusion
 *         problem is tightly converged and the solution is used to update the
 *         the solution of the MOC problem.
 *  @param moc_iteration MOC iteration number
 *  @return The dominant eigenvalue of the nonlinear diffusion problem
 */
FP_PRECISION Cmfd::computeKeff(int moc_iteration) {

  log_printf(INFO, "Running diffusion solver...");

  /* Create matrix and vector objects */
  if (_A == NULL) {
    try{

      /* Allocate memory for matrix and vector objects */
      _M = new Matrix(_num_x, _num_y, _num_cmfd_groups);
      _A = new Matrix(_num_x, _num_y, _num_cmfd_groups);
      _old_source = new Vector(_num_x, _num_y, _num_cmfd_groups);
      _new_source = new Vector(_num_x, _num_y, _num_cmfd_groups);
      _old_flux = new Vector(_num_x, _num_y, _num_cmfd_groups);
      _new_flux = new Vector(_num_x, _num_y, _num_cmfd_groups);
      _volumes = new Vector(_num_x, _num_y, 1);

      /* Initialize flux and materials */
      initializeMaterials();
    }
    catch(std::exception &e) {
      log_printf(ERROR, "Could not allocate memory for the CMFD mesh objects. "
                 "Backtrace:%s", e.what());
    }
  }
  
  /* Compute the cross sections and surface diffusion coefficients */
  computeXS();
  computeDs(moc_iteration);

  /* Construct matrices */
  constructMatrices();

  /* Copy old flux to new flux */
  _old_flux->copyTo(_new_flux);

  /* Solve the eigenvalue problem */
  _k_eff = eigenvalueSolve(_A, _M, _new_flux, _source_convergence_threshold,
                           _SOR_factor);

  /* Rescale the old and new flux */
  rescaleFlux();

  /* Update the MOC flux */
  updateMOCFlux();

  return _k_eff;
}


/**
 * @brief Rescale the initial and converged flux arrays.
 * @details The diffusion problem is a generalized eigenvalue problem and
 *         therefore the solution is independent of flux level. This method
 *         rescales the input flux and converged flux to both have an average
 *         fission source of 1.0 in each group in each cell.
 */
void Cmfd::rescaleFlux() {

  /* Rescale the new and old flux to have an avg source of 1.0 */
  matrixMultiplication(_M, _new_flux, _new_source);
  matrixMultiplication(_M, _old_flux, _old_source);

  _new_flux->scaleByValue(_num_x*_num_y*_num_cmfd_groups /
                          _new_source->getSum());
  _old_flux->scaleByValue(_num_x*_num_y*_num_cmfd_groups /
                          _old_source->getSum());
}


/**
 * @brief Construct the loss + streaming matrix (A) and the fission gain
 *         matrix (M) in preparation for solving the eigenvalue problem.
 * @details This method loops over all mesh cells and energy groups and
 *         accumulates the iteraction and streaming terms into their
 *         approipriate positions in the loss + streaming matrix and
 *         fission gain matrix.
 */
void Cmfd::constructMatrices() {

  log_printf(INFO,"Constructing matrices...");
    
  FP_PRECISION value, volume;
  int cell;
  Material* material;
  
  /* Zero _A and _M matrices */
  _A->clear();
  _M->clear();
  
  /* Loop over cells */
  #pragma omp parallel for private(value, volume, cell, material)
  for (int y = 0; y < _num_y; y++) {
    for (int x = 0; x < _num_x; x++) {

      cell = y*_num_x + x;
      material = _materials[cell];
      volume =_volumes->getValue(cell, 0);

      /* Loop over groups */
      for (int e = 0; e < _num_cmfd_groups; e++) {
          
        /* Absorption term */
        value = material->getSigmaA()[e] * volume;
        _A->incrementValue(cell, e, cell, e, value);
        
        /* Out (1st) and in (2nd) scattering */
        for (int g = 0; g < _num_cmfd_groups; g++) {
          if (e != g) {
            value = material->getSigmaS()[g*_num_cmfd_groups + e] * volume;
            _A->incrementValue(cell, e, cell, e, value);
            value = - material->getSigmaS()[e*_num_cmfd_groups + g] * volume;
            _A->incrementValue(cell, g, cell, e, value);
          }
        }

        /* SURFACE_X_MAX */

        /* Set transport term on diagonal */
        value = (material->getDifHat()[SURFACE_X_MAX*_num_cmfd_groups + e]
                - material->getDifTilde()[SURFACE_X_MAX*_num_cmfd_groups + e])
          * _cell_height;
        _A->incrementValue(cell, e, cell, e, value);

        /* Set transport term on off diagonal */
        if (x != _num_x - 1) {
          value = - (material->getDifHat()[SURFACE_X_MAX*_num_cmfd_groups + e]
                     + material->getDifTilde()
                     [SURFACE_X_MAX*_num_cmfd_groups + e]) * _cell_height;
          _A->incrementValue(cell+1, e, cell, e, value);            
        }

        /* SURFACE_X_MIN */

        /* Set transport term on diagonal */
        value = (material->getDifHat()[e] + material->getDifTilde()[e])
          * _cell_height;
        _A->incrementValue(cell, e, cell, e, value);        

        /* Set transport term on off diagonal */
        if (x != 0) {
          value = - (material->getDifHat()[SURFACE_X_MIN*_num_cmfd_groups + e]
                     - material->getDifTilde()
                     [SURFACE_X_MIN*_num_cmfd_groups + e]) * _cell_height;
          _A->incrementValue(cell-1, e, cell, e, value);          
        }

        /* SURFACE_Y_MIN */

        /* Set transport term on diagonal */
        value = (material->getDifHat()[SURFACE_Y_MIN*_num_cmfd_groups + e]
                 + material->getDifTilde()[SURFACE_Y_MIN*_num_cmfd_groups + e])
          * _cell_width;
        _A->incrementValue(cell, e, cell, e, value);

        /* Set transport term on off diagonal */
        if (y != 0) {
          value = - (material->getDifHat()[SURFACE_Y_MIN*_num_cmfd_groups + e]
                     - material->getDifTilde()
                     [SURFACE_Y_MIN*_num_cmfd_groups + e]) * _cell_width;
          _A->incrementValue(cell-_num_x, e, cell, e, value);
        }

        /* SURFACE_Y_MAX */

        /* Set transport term on diagonal */
        value = (material->getDifHat()[SURFACE_Y_MAX*_num_cmfd_groups + e]
                 - material->getDifTilde()[SURFACE_Y_MAX*_num_cmfd_groups + e])
          * _cell_width;
        _A->incrementValue(cell, e, cell, e, value);

        /* Set transport term on off diagonal */
        if (y != _num_y - 1) {
          value = - (material->getDifHat()[SURFACE_Y_MAX*_num_cmfd_groups + e]
                     + material->getDifTilde()
                     [SURFACE_Y_MAX*_num_cmfd_groups + e]) * _cell_width;
          _A->incrementValue(cell+_num_x, e, cell, e, value);
        }

        /* Source term */
        for (int g = 0; g < _num_cmfd_groups; g++) {
          value = material->getChi()[e] * material->getNuSigmaF()[g]
                  * volume;
          _M->incrementValue(cell, g, cell, e, value);
        }
      }
    }
  }

  log_printf(INFO, "Done constructing matrices...");
}


/**
 * @brief Update the MOC flux in each FSR.
 * @details This method uses the condensed flux from the last MOC transport
 *         sweep and the converged flux from the eigenvalue problem to
 *         update the MOC flux in each FSR.
 */
void Cmfd::updateMOCFlux() {

  log_printf(INFO, "Updating MOC flux...");

  /* Loop over mesh cells */
  #pragma omp parallel for
  for (int i = 0; i < _num_x*_num_y; i++) {

    std::vector<int>::iterator iter;

    /* Loop over CMFD groups */
    for (int e = 0; e < _num_cmfd_groups; e++) {
  
      for (int h = _group_indices[e]; h < _group_indices[e+1]; h++) {

        /* Loop over FRSs in mesh cell */
        for (iter = _cell_fsrs.at(i).begin();
             iter != _cell_fsrs.at(i).end(); ++iter) {

          /* Set new flux in FSR */
<<<<<<< HEAD
          _FSR_fluxes[*iter*_num_moc_groups+h] = getUpdateRatio(i,h, *iter)
             * _FSR_fluxes[*iter*_num_moc_groups+h];
=======
          _FSR_fluxes[*iter*_num_moc_groups+h] = getFluxRatio(i,h)
            * _FSR_fluxes[*iter*_num_moc_groups+h];
>>>>>>> 879d5c9c

          log_printf(DEBUG, "Updating flux in FSR: %i, cell: %i, group: "
                     "%i, ratio: %f", *iter ,i, h,
                     getUpdateRatio(i,h, *iter));
        }
      }
    }
  }
}


/**
 * @brief Compute a diffusion coefficient correction factor for optically
 *        thick regions.
 * @param d Diffusion coefficient before applying correction factor
 * @param h Width of the cell in the direction of interest
 * @return The diffusion coefficient correction factor
 */
FP_PRECISION Cmfd::computeDiffCorrect(FP_PRECISION d, FP_PRECISION h) {

  if (_optically_thick) {

    /* Initialize variables */
    FP_PRECISION alpha, mu, expon;
    FP_PRECISION rho, F;
    rho = 0.0;

    /* Loop over polar angles */
    for (int p = 0; p < _num_polar; p++) {
      mu = cos(asin(_polar_quad->getSinTheta(p)));
      expon = exp(- h / (3 * d * mu));
      alpha = (1 + expon) / (1 - expon) - 2 * (3 * d * mu) / h;
      rho += mu * _polar_quad->getWeight(p) * alpha;
    }

    /* Compute correction factor, F */
    F = 1.0 + h * rho / (2 * d);

    return F;
  }
  else
    return 1.0;
}


/**
 * @brief Set the FSR materials array pointer.
 * @param FSR_materials Pointer to FSR_materials array
 */
void Cmfd::setFSRMaterials(Material** FSR_materials) {
  _FSR_materials = FSR_materials;
}


/**
 * @brief Set the pointer to the array of FSR_volumes.
 * @param FSR_volumes Array of FSR volumes
 */
void Cmfd::setFSRVolumes(FP_PRECISION* FSR_volumes) {
  _FSR_volumes = FSR_volumes;
}


/**
 * @brief Set pointer to FSR flux array.
 * @param scalar_flux Pointer to FSR flux array
 */
void Cmfd::setFSRFluxes(FP_PRECISION* scalar_flux) {
  _FSR_fluxes = scalar_flux;
}


/**
 * @brief Set the successive over-relaxation relaxation factor for the
 *        linear solve within the diffusion eigenvalue solve.
 * @param SOR_factor over-relaxation factor
 */
void Cmfd::setSORRelaxationFactor(FP_PRECISION SOR_factor) {

  if (SOR_factor <= 0.0 || SOR_factor >= 2.0)
    log_printf(ERROR, "The successive over-relaxation relaxation factor "
        "must be > 0 and < 2. Input value: %i", SOR_factor);

  _SOR_factor = SOR_factor;
}


/**
 * @brief Get the number of coarse CMFD energy groups.
 * @return The number of CMFD energy groups
 */
int Cmfd::getNumCmfdGroups() {
  return _num_cmfd_groups;
}


/**
 * @brief Get the CMFD group given an MOC group.
 * @param group The MOC energy group
 * @return The CMFD energy group
 */
int Cmfd::getCmfdGroup(int group) {
  return _group_indices_map[group];
}


/**
 * @brief Set the CMFD energy group structure. 
 * @details CMFD does not necessarily need to have the same energy group 
 *          structure as the MOC problem. This function can be used to set 
 *          a sparse energy group structure to speed up the CMFD solve.
 * @param group_indices An array of the CMFD group boundaries
 * @param length_group_indices The length of the group_indices array
 */
void Cmfd::setGroupStructure(int* group_indices, int length_group_indices) {
    
  _num_cmfd_groups = length_group_indices - 1;

  /* Allocate memory */
  if (_group_indices == NULL) {
    _group_indices = new int[length_group_indices];
  }
    
  if (group_indices == NULL) {
    for (int i = 0; i < length_group_indices; i++) {
      _group_indices[i] = i;
    }
  }
  else{
    if (group_indices[0] != 1)
      log_printf(ERROR, "The first value in group indices must be 1!");    

    /* Set first group indice to 0 */
    _group_indices[0] = 0;
        
    /* Set MOC group bounds for rest of CMFD energy groups */
    for (int i = 1; i < length_group_indices; i++) {
      /* Check that the group indices are always increasing */
      if (group_indices[i] <= group_indices[i-1])
        log_printf(ERROR, "The group indices must be increasing!");
            
      _group_indices[i] = group_indices[i] - 1;
      log_printf(INFO, "group indices %i: %i", i, group_indices[i]);
    }
  }
}


/**
 * @brief Initialize the CMFD materials.
 */
void Cmfd::initializeMaterials() {

  Material* material;

  try{
    _materials = new Material*[_num_x*_num_y];

    for (int y = 0; y < _num_y; y++) {
      for (int x = 0; x < _num_x; x++) {
        material = new Material(y*_num_x+x);
        material->setNumEnergyGroups(_num_cmfd_groups);
        _materials[y*_num_x+x] = material;
      }
    }
  }
  catch(std::exception &e) {
    log_printf(ERROR, "Could not allocate memory for the Mesh cell materials. "
               "Backtrace:%s", e.what());
  }
}


/**
 * @brief Initializes Cmfd surface currents Vector prior to first MOC iteration.
 */
void Cmfd::initializeSurfaceCurrents() {

  /* Delete old Cmfd surface currents array it it exists */
  if (_surface_currents != NULL)
    delete [] _surface_currents;

  /* Allocate memory for the Cmfd Mesh surface currents array */
  int num_mesh_cells = _num_x * _num_y;
  int size = num_mesh_cells * _num_cmfd_groups * NUM_SURFACES;
  _surface_currents = new Vector(_num_x, _num_y,
                                 _num_cmfd_groups * NUM_SURFACES);

  return;
}


/**
 * @brief Initializes the vector of vectors that links CMFD cells with FSRs.
 * @details This method is called by the geometry once the CMFD mesh has been
 *          initialized by the geometry. This method allocates a vector for
 *          each CMFD cell that is used to store the FSR ids contained within
 *          that cell.
 */
void Cmfd::initializeCellMap() {

  /* Allocate memory for mesh cell FSR vectors */
  for (int y = 0; y < _num_y; y++) {
    for (int x = 0; x < _num_x; x++) {
      std::vector<int> *fsrs = new std::vector<int>;
      _cell_fsrs.push_back(*fsrs);
    }
  }
}


/**
 * @brief Initialize and set array that links the MOC energy groups to the
 *        CMFD energy groups.
 * @details This method initializes the _group_indices_map, which is a 1D array
 *          of length _num_moc_groups that maps the MOC energy groups to CMFD 
 *          energy groups. The indices into _group_indices_map are the MOC
 *          energy groups and the values are the CMFD energy groups.
 */
void Cmfd::initializeGroupMap() {

  /* Allocate memory */
  if (_group_indices_map == NULL) {
    _group_indices_map = new int[_num_moc_groups];
  }    
    
  /* Create group indices map */
  for (int e = 0; e < _num_cmfd_groups; e++) {
    for (int h = _group_indices[e]; h < _group_indices[e+1]; h++) {
      _group_indices_map[h] = e;
    }
  }
}



/**
 * @brief Find the cmfd surface that a LocalCoords object lies on.
 * @details If the coords is not on a surface, -1 is returned. Otherwise,
 *        the surface ID is returned. 
 * @param cell The CMFD cell ID that the local coords is in.
 * @param coords The coords being evaluated.
 * @return The surface ID.
 */
int Cmfd::findCmfdSurface(int cell, LocalCoords* coords) {
  Point* point = coords->getHighestLevel()->getPoint();
  return _lattice->getLatticeSurface(cell, point);
}


/**
 * @brief Find the CMFD cell that a LocalCoords object is in. 
 * @param coords The coords being evaluated.
 * @return The CMFD cell ID.
 */
int Cmfd::findCmfdCell(LocalCoords* coords) {
  Point* point = coords->getHighestLevel()->getPoint();
  return _lattice->getLatticeCell(point);
}


/**
 * @brief The Lattice object used as the CMFD mesh. 
 * @param lattice Pointer to the lattice object.
 */
void Cmfd::setLattice(Lattice* lattice) {
    _lattice = lattice;
}


/**
 * @brief The structure of the Lattice to be used as the CMFD mesh.
 * @param num_x The number of cells in the x direction.
 * @param num_y The number of cells in the y direction.
 */
void Cmfd::setLatticeStructure(int num_x, int num_y) {
  setNumX(num_x);
  setNumY(num_y);
}


/**
 * @brief Returns the Lattice object used as the CMFD mesh. 
 * @return A pointer to a Lattice object.
 */
Lattice* Cmfd::getLattice() {
  return _lattice;
}


/**
 * @brief Add an FSR ID to a vector that contains all the FSR IDs
 *        contained within a CMFD mesh cell.
 * @param cmfd_cell The CMFD cell ID.
 * @param fsr_id The FSR ID.
 */
void Cmfd::addFSRToCell(int cmfd_cell, int fsr_id) {
  _cell_fsrs.at(cmfd_cell).push_back(fsr_id);
}


/**
 * @brief Set the number of MOC energy groups.
 * @param num_groups number of MOC energy groups
 */
void Cmfd::setNumMOCGroups(int num_groups) {
  _num_moc_groups = num_groups;
}


/**
 * @brief Get the number of MOC energy groups.
 * @return The number of MOC energy groups
 */
int Cmfd::getNumMOCGroups() {
  return _num_moc_groups;
}


/**
 * @brief Get the number of CMFD cells.
 * @return The number of CMFD cells
 */
int Cmfd::getNumCells() {
  return _num_x*_num_y;
}


/**
 * @brief Set the number of FSRs.
 * @param num_fsrs The number of FSRs
 */
void Cmfd::setNumFSRs(int num_fsrs) {
  _num_FSRs = num_fsrs;
}


/** @brief Split the currents of the Mesh cell corners to the nearby surfaces.
 * @details This metohd splits the current from each corner evenly to the two
 *          adjoining surfaces.
 */
void Cmfd::splitCorners() {

  log_printf(INFO, "splitting corners...");
    
  FP_PRECISION current;

  #pragma omp parallel for private(current)
  for (int y = 0; y < _num_y; y++) {
    for (int x = 0; x < _num_x; x++) {
      int cell = y*_num_x + x;
      for (int s = 4; s < NUM_SURFACES; s++){

        /* SURFACE_X_MIN_Y_MIN */
        if (s == SURFACE_X_MIN_Y_MIN){
          for (int e=0; e > _num_cmfd_groups; e++){
            current = 0.5*_surface_currents->getValue
              (cell, s*_num_cmfd_groups + e);
            
            _surface_currents->incrementValue
              (cell, SURFACE_X_MIN*_num_cmfd_groups + e, current);
            _surface_currents->incrementValue
              (cell, SURFACE_Y_MIN*_num_cmfd_groups + e, current);
            
            if (x != 0)
              _surface_currents->incrementValue
                (cell-1, SURFACE_Y_MIN*_num_cmfd_groups + e, current);
            if (y != 0)
              _surface_currents->incrementValue
                (cell-_num_x, SURFACE_X_MIN*_num_cmfd_groups + e, current);
          }
        }
        
        /* SURFACE_X_MAX_Y_MIN */
        else if (s == SURFACE_X_MAX_Y_MIN){
          for (int e=0; e > _num_cmfd_groups; e++){
            current = 0.5*_surface_currents->getValue
              (cell, s*_num_cmfd_groups + e);
            
            _surface_currents->incrementValue
              (cell, SURFACE_X_MAX*_num_cmfd_groups + e, current);
            _surface_currents->incrementValue
              (cell, SURFACE_Y_MIN*_num_cmfd_groups + e, current);
            
            if (x != _num_x - 1)
              _surface_currents->incrementValue
                (cell+1, SURFACE_Y_MIN*_num_cmfd_groups + e, current);
            if (y != 0)
              _surface_currents->incrementValue
                (cell-_num_x, SURFACE_X_MAX*_num_cmfd_groups + e, current);
          }
        }
        
        /* SURFACE_X_MIN_Y_MAX */
        if (s == SURFACE_X_MIN_Y_MAX){
          for (int e=0; e > _num_cmfd_groups; e++){
            current = 0.5*_surface_currents->getValue
              (cell, s*_num_cmfd_groups + e);
            
            _surface_currents->incrementValue
              (cell, SURFACE_X_MIN*_num_cmfd_groups + e, current);
            _surface_currents->incrementValue
              (cell, SURFACE_Y_MAX*_num_cmfd_groups + e, current);
            
            if (x != 0)
              _surface_currents->incrementValue
                (cell-1, SURFACE_Y_MAX*_num_cmfd_groups + e, current);
            if (y != _num_y - 1)
              _surface_currents->incrementValue
                (cell+_num_x, SURFACE_X_MIN*_num_cmfd_groups + e, current);
          }
        }
        
        /* SURFACE_X_MAX_Y_MAX */
        if (s == SURFACE_X_MAX_Y_MAX){
          for (int e=0; e > _num_cmfd_groups; e++){
            current = 0.5*_surface_currents->getValue
              (cell, s*_num_cmfd_groups + e);
            
            _surface_currents->incrementValue
              (cell, SURFACE_X_MAX*_num_cmfd_groups + e, current);
            _surface_currents->incrementValue
              (cell, SURFACE_Y_MAX*_num_cmfd_groups + e, current);
            
            if (x != _num_x - 1)
              _surface_currents->incrementValue
                (cell+1, SURFACE_Y_MAX*_num_cmfd_groups + e, current);
            if (y != _num_y - 1)
              _surface_currents->incrementValue
                (cell+_num_x, SURFACE_X_MAX*_num_cmfd_groups + e, current);
          }
        }

        /* Zero out corner currents */
        for (int e=0; e > _num_cmfd_groups; e++)
          _surface_currents->setValue(cell, s*_num_cmfd_groups + e, 0.0);
      }
    }
  }
}


/**
 * @brief Get the ID of the Mesh cell next to a given Mesh cell across a
 *        given surface.
 * @param cell_num Current Mesh cell ID
 * @param surface_id CMFD cell surface ID to look across for neighboring cell
 * @return Neighboring CMFD cell ID
 */
int Cmfd::getCellNext(int cell_num, int surface_id) {

  int cell_next = -1;

  if (surface_id == SURFACE_X_MIN) {
    if (cell_num % _num_x != 0)
      cell_next = cell_num - 1;
  }
  else if (surface_id == SURFACE_Y_MIN) {
    if (cell_num / _num_x != 0)
      cell_next = cell_num - _num_x;
  }
  else if (surface_id == SURFACE_X_MAX) {
    if (cell_num % _num_x != _num_x - 1)
      cell_next = cell_num + 1;
  }
  else if (surface_id == SURFACE_Y_MAX) {
    if (cell_num / _num_x != _num_y - 1)
      cell_next = cell_num + _num_x;
  }

  return cell_next;
}


/**
 * @brief Return whether optically thick diffusion correction factor is in use.
 * @return Whether optically thick diffusion correction factor is in use.
 */
bool Cmfd::isOpticallyThick() {
  return _optically_thick;
}


/**
 * @brief Set whether optically thick diffusion correction factor is in use.
 * @param optically_thick Boolean indicating whether optically thick diffusion
 *        correction factor is in use.
 */
void Cmfd::setOpticallyThick(bool optically_thick) {
  _optically_thick = optically_thick;
}


/**
 * @brief Return the under-relaxation factor used in MOC updates.
 * @return The MOC current under-relaxation factor
 */
FP_PRECISION Cmfd::getMOCRelaxationFactor() {
  return _relax_factor;
}


/**
 * @brief Set the under-relaxation factor used in MOC updates.
 * @param relax_factor The MOC current under-relaxation factor
 */
void Cmfd::setMOCRelaxationFactor(FP_PRECISION relax_factor) {
  _relax_factor = relax_factor;
}


/**
 * @brief Set the CMFD boundary type for a given surface.
 * @details The CMFD boundary is assumed to be rectangular with the
 *          surfaces identified by constants in the constants.h file.
 * @param side The CMFD surface UID.
 * @param boundary The boundaryType of the surface.
 */
void Cmfd::setBoundary(int side, boundaryType boundary) {
  _boundaries[side] = boundary;
}


/**
 * @brief Get the boundaryType for one side of the CMFD mesh.
 * @param side The CMFD mesh surface ID.
 * @return The boundaryType for the surface.
 */
int Cmfd::getBoundary(int side) {
  return _boundaries[side];
}


/**
 * @brief Return the CMFD cell ID that an FSR lies in.
 * @details Note that a CMFD cell is not an actual Cell object; rather, a CMFD
 *         cell is just a way of describing each of the rectangular regions
 *         that make up a CMFD lattice. CMFD cells are numbered with 0 in the
 *         lower left corner and monotonically increasing from left to right
 *         and from bottom to top. For example, the indices for a 4 x 4
 *         lattice are:
 *                  12  13  14  15
 *                  8    9  10  11
 *                  4    5   6   7
 *                  0    1   2   3
 * @param fsr_id The FSR ID.
 * @return The CMFD cell ID. Return -1 if cell is not found.
 */
int Cmfd::convertFSRIdToCmfdCell(int fsr_id) {

  std::vector<int>::iterator iter;    
  for (int cell=0; cell < _num_x*_num_y; cell++) {

    for (iter = _cell_fsrs.at(cell).begin();
         iter != _cell_fsrs.at(cell).end(); ++iter) {
      if (*iter  == fsr_id)
        return cell;
    }
  }

  return -1;  
}


/**
 * @brief Return a pointer to the vector of vectors that contains 
 *        the FSRs that lie in each cell.
 * @return Vector of vectors containing FSR IDs in each cell.
 */
std::vector< std::vector<int> >* Cmfd::getCellFSRs() {
  return &_cell_fsrs;
}

 
/**
 * @brief Set the vector of vectors that contains the FSRs that lie in
 *        each cell.
 * @param cell_fsrs Vector of vectors containing FSR IDs in each cell.
 */
void Cmfd::setCellFSRs(std::vector< std::vector<int> >* cell_fsrs) {

  if (!_cell_fsrs.empty()) {
    std::vector< std::vector<int> >::iterator iter;
    for (iter = _cell_fsrs.begin(); iter != _cell_fsrs.end(); ++iter)
      iter->clear();
    _cell_fsrs.clear();
  }

  _cell_fsrs = *cell_fsrs;
}


/**
 * @brief Set flag indicating whether to update the MOC flux.
 * @param flux_update_on Boolean saying whether to update MOC flux.
 */
void Cmfd::setFluxUpdateOn(bool flux_update_on) {
  _flux_update_on = flux_update_on;
}


/**
 * @brief Get flag indicating whether to update the MOC flux.
 * @return Boolean saying whether to update MOC flux.
 */
bool Cmfd::isFluxUpdateOn() {
 return _flux_update_on;
}


/**
<<<<<<< HEAD
 * @brief Set flag indicating whether to use FSR centroids to update
 *        the MOC flux.
 * @param centroid_update_on Flag saying whether to use centroids to
 *        update MOC flux.
 */
void Cmfd::setCentroidUpdateOn(bool centroid_update_on){
  _centroid_update_on = centroid_update_on;
}


/**
 * @brief Get flag indicating whether to use FSR centroids to update
 *        the MOC flux.
 * @return Flag saying whether to use centroids to update MOC flux.
 */
bool Cmfd::isCentroidUpdateOn(){
 return _centroid_update_on;
}


/**
 * @brief Sets the threshold for CMFD source convergence (>0)
 * @param the threshold for source convergence
=======
 * @brief Sets the threshold for CMFD source convergence (>0) for both the
 *        eigenvalue and linear solve.
 * @param source_thresh The threshold for source convergence.
>>>>>>> 879d5c9c
 */
void Cmfd::setSourceConvergenceThreshold(FP_PRECISION source_thresh) {

  if (source_thresh <= 0.0)
    log_printf(ERROR, "Unable to set the cmfd source convergence threshold to"
              " %f since the threshold must be positive.", source_thresh);

  _source_convergence_threshold = source_thresh;
}


/**
 * @brief Sets the PolarQuad object in use by the MOC Solver.
 * @param polar_quad A PolarQuad object pointer from the Solver
 */
void Cmfd::setPolarQuadrature(PolarQuad* polar_quad) {

  /* Deletes the old Quadrature if one existed */
  if (_polar_quad != NULL)
    delete _polar_quad;

  _polar_quad = polar_quad;
  _num_polar = polar_quad->getNumPolarAngles();
}


/**
<<<<<<< HEAD
 * @brief Get the ratio of new to old CMFD cell flux in a given CMFD cell
 *        and CMFD energy group containing a given MOC energy group.
 * @param cmfd_cell The CMFD cell of interest.
 * @param moc_group The MOC energy group of interest.
 * @return The ratio of new to old CMFD cell flux.
=======
 * @brief Get the new to old flux ratio for a CMFD cell.
 * @param cmfd_cell The CMFD cell ID
 * @param moc_group The MOC energy group
 * @return The flux ratio
>>>>>>> 879d5c9c
 */
FP_PRECISION Cmfd::getFluxRatio(int cmfd_cell, int moc_group) {

  int cmfd_group = _group_indices_map[moc_group];
  FP_PRECISION old_flux = _old_flux->getValue(cmfd_cell, cmfd_group);
  FP_PRECISION new_flux = _new_flux->getValue(cmfd_cell, cmfd_group);
  return new_flux / old_flux;
}


/**
 * @brief Generate the k-nearest neighbor CMFD cell stencil for each FSR.
 * @detail This method finds the k-nearest CMFD cell stencil for each FSR
 *         and saves the stencil, ordered from the closest-to-furthest
 *         CMFD cell, in the _k_nearest_stencils map. The stencil of cells
 *         surrounding the current cell is defined as:
 *
 *                             6 7 8
 *                             3 4 5
 *                             0 1 2
 *
 *         where 4 is the given CMFD cell. If the cell is on the edge or corner
 *         of the geometry and there are less than k nearest neighbor cells,
 *         k is reduced to the number of neighbor cells for that instance.
 */
void Cmfd::generateKNearestStencils(){

  std::vector< std::pair<int, FP_PRECISION> >::iterator iter2;
  std::vector<int>::iterator iter;
  Point* centroid;

  /* Loop over mesh cells */
  for (int i = 0; i < _num_x*_num_y; i++){

    /* Loop over FRSs in mesh cell */
    for (iter = _cell_fsrs.at(i).begin();
         iter != _cell_fsrs.at(i).end(); ++iter) {

      /* Get centroid */
      centroid = _geometry->getFSRCentroid(*iter);

      /* Create new stencil */
      std::vector< std::pair<int, FP_PRECISION> > *stencil =
        new std::vector< std::pair<int, FP_PRECISION> >;
      _k_nearest_stencils[*iter] = (*stencil);

      /* Get distance to all cells that touch current cell */
      for (int j=0; j < 9; j++)
        _k_nearest_stencils[*iter]
          .push_back(std::make_pair<int, FP_PRECISION>
                     (int(j), getDistanceToCentroid(centroid, i, j)));

      /* Sort the distances */
      std::sort(_k_nearest_stencils[*iter].begin(),
                _k_nearest_stencils[*iter].end(), stencilCompare);

      /* Remove non-existent cells */
      iter2 = _k_nearest_stencils[*iter].begin();
      while (iter2 != _k_nearest_stencils[*iter].end()){
        if (iter2->second == std::numeric_limits<FP_PRECISION>::max())
          iter2 = _k_nearest_stencils[*iter].erase(iter2++);
        else
          ++iter2;
      }

      /* Resize stencil to be of size <= _k_nearest */
      _k_nearest_stencils[*iter].resize
        (std::min(_k_nearest, int(_k_nearest_stencils[*iter].size())));
    }
  }
}


/**
 * @brief Get the ratio used to update the FSR flux after converging CMFD.
 * @detail This method takes in a cmfd cell, a MOC energy group, and a FSR
 *         and returns the ratio used to update the FSR flux. There are two
 *         methods that can be used to update the flux, conventional and
 *         k-nearest centroid updating. The k-nearest centroid updating uses
 *         the k-nearest cells (with k between 1 and 9) of the current CMFD
 *         cell and the 8 neighboring CMFD cells. The stencil of cells
 *         surrounding the current cell is defined as:
 *
 *                             6 7 8
 *                             3 4 5
 *                             0 1 2
 *
 *         where 4 is the given CMFD cell. If the cell is on the edge or corner
 *         of the geometry and there are less than k nearest neighbor cells,
 *         k is reduced to the number of neighbor cells for that instance.
 * @param cmfd_cell The cmfd cell containing the FSR.
 * @param moc_group The MOC energy group being updated.
 * @param fsr The fsr being updated.
 * @return the ratio used to update the FSR flux.
 */
FP_PRECISION Cmfd::getUpdateRatio(int cmfd_cell, int moc_group, int fsr){

  FP_PRECISION ratio = 0.0;
  FP_PRECISION total_distance = 1.e-10;
  std::vector< std::pair<int, FP_PRECISION> >::iterator iter;

  if (_centroid_update_on){

    /* Compute the total distance for the stencil */
    for (iter = _k_nearest_stencils[fsr].begin();
         iter < _k_nearest_stencils[fsr].end(); ++iter)
      total_distance += iter->second;

    /* Compute the ratio */
    for (iter = _k_nearest_stencils[fsr].begin();
         iter != _k_nearest_stencils[fsr].end(); ++iter){

      /* LOWER LEFT CORNER */
      if (iter->first == 0)
        ratio += (1.0 - iter->second/total_distance) *
          getFluxRatio(cmfd_cell - _num_x - 1, moc_group);

      /* BOTTOM SIDE */
      else if (iter->first == 1)
        ratio += (1.0 - iter->second/total_distance) *
          getFluxRatio(cmfd_cell - _num_x, moc_group);

      /* LOWER RIGHT CORNER */
      else if (iter->first == 2)
        ratio += (1.0 - iter->second/total_distance) *
          getFluxRatio(cmfd_cell - _num_x + 1, moc_group);

      /* LEFT SIDE */
      else if (iter->first == 3)
        ratio += (1.0 - iter->second/total_distance) *
          getFluxRatio(cmfd_cell - 1, moc_group);

      /* RIGHT SIDE */
      else if (iter->first == 5)
        ratio += (1.0 - iter->second/total_distance) *
          getFluxRatio(cmfd_cell + 1, moc_group);

      /* UPPER LEFT CORNER */
      else if (iter->first == 6)
        ratio += (1.0 - iter->second/total_distance) *
          getFluxRatio(cmfd_cell + _num_x - 1, moc_group);

      /* TOP SIDE */
      else if (iter->first == 7)
        ratio += (1.0 - iter->second/total_distance) *
          getFluxRatio(cmfd_cell + _num_x, moc_group);

      /* TOP RIGHT CORNER */
      else if (iter->first == 8)
        ratio += (1.0 - iter->second/total_distance) *
          getFluxRatio(cmfd_cell + _num_x + 1, moc_group);
    }

    /* INTERNAL */
    if (_k_nearest_stencils[fsr].size() == 1)
      ratio += getFluxRatio(cmfd_cell, moc_group);
    else{
      ratio += (1.0 - _k_nearest_stencils[fsr][0].second/total_distance) *
        getFluxRatio(cmfd_cell, moc_group);
      ratio /= (_k_nearest_stencils[fsr].size() - 1);
    }
  }
  else
    ratio = getFluxRatio(cmfd_cell, moc_group);

  return ratio;
}


/**
 * @brief Get the distances from an FSR centroid to a given cmfd cell.
 * @detail This method takes in a FSR centroid, a cmfd cell, and a stencil index
 *         to a cell located in the 9-point stencil encompassing the cmfd
 *         cell an all its possible neighbors. The CMFD cell stencil is:
 *
 *                             6 7 8
 *                             3 4 5
 *                             0 1 2
 *
 *         where 4 is the given CMFD cell. If a CMFD edge or corner cells is
 *         given and the stencil indexed cell lies outside the geometry, the
 *         maximum allowable FP_PRECISION value is returned.
 * @param centroid The numerical centroid an FSR in the cell.
 * @param cell The cmfd cell containing the FSR.
 * @param stencil_index The index of the cell in the stencil that we want to
 *        get the distance from.
 * @return the distance from the CMFD cell centroid to the FSR centroid.
 */
FP_PRECISION Cmfd::getDistanceToCentroid(Point* centroid, int cell,
                                         int stencil_index){

  int x = cell % _num_x;
  int y = cell / _num_x;
  FP_PRECISION dist_x, dist_y;
  bool found = false;

  /* LOWER LEFT CORNER */
  if (x > 0 && y > 0 && stencil_index == 0){
    dist_x = pow(centroid->getX() - (-_width/2.0+(x - 0.5)*_cell_width), 2.0);
    dist_y = pow(centroid->getY() - (-_height/2.0+(y - 0.5)*_cell_height), 2.0);
    found = true;
  }

  /* BOTTOM SIDE */
  else if (y > 0 && stencil_index == 1){
    dist_x = pow(centroid->getX() - (-_width/2.0+(x + 0.5)*_cell_width), 2.0);
    dist_y = pow(centroid->getY() - (-_height/2.0+(y - 0.5)*_cell_height), 2.0);
    found = true;
  }

  /* LOWER RIGHT CORNER */
  else if (x < _num_x - 1 && y > 0 && stencil_index == 2){
    dist_x = pow(centroid->getX() - (-_width/2.0+(x + 1.5)*_cell_width), 2.0);
    dist_y = pow(centroid->getY() - (-_height/2.0+(y - 0.5)*_cell_height), 2.0);
    found = true;
  }

  /* LEFT SIDE */
  else if (x > 0 && stencil_index == 3){
    dist_x = pow(centroid->getX() - (-_width/2.0+(x - 0.5)*_cell_width), 2.0);
    dist_y = pow(centroid->getY() - (-_height/2.0+(y + 0.5)*_cell_height), 2.0);
    found = true;
  }

  /* CURRENT */
  else if (stencil_index == 4){
    dist_x = pow(centroid->getX() - (-_width/2.0+(x + 0.5)*_cell_width), 2.0);
    dist_y = pow(centroid->getY() - (-_height/2.0+(y + 0.5)*_cell_height), 2.0);
    found = true;
  }

  /* RIGHT SIDE */
  else if (x < _num_x - 1 && stencil_index == 5){
    dist_x = pow(centroid->getX() - (-_width/2.0+(x + 1.5)*_cell_width), 2.0);
    dist_y = pow(centroid->getY() - (-_height/2.0+(y + 0.5)*_cell_height), 2.0);
    found = true;
  }

  /* UPPER LEFT CORNER */
  else if (x > 0 && y < _num_y - 1 && stencil_index == 6){
    dist_x = pow(centroid->getX() - (-_width/2.0+(x - 0.5)*_cell_width), 2.0);
    dist_y = pow(centroid->getY() - (-_height/2.0+(y + 1.5)*_cell_height), 2.0);
    found = true;
  }

  /* TOP SIDE */
  else if (y < _num_y - 1 && stencil_index == 7){
    dist_x = pow(centroid->getX() - (-_width/2.0+(x + 0.5)*_cell_width), 2.0);
    dist_y = pow(centroid->getY() - (-_height/2.0+(y + 1.5)*_cell_height), 2.0);
    found = true;
  }

  /* UPPER RIGHT CORNER */
  else if (x < _num_x - 1 && y < _num_y - 1 && stencil_index == 8){
    dist_x = pow(centroid->getX() - (-_width/2.0+(x + 1.5)*_cell_width), 2.0);
    dist_y = pow(centroid->getY() - (-_height/2.0+(y + 1.5)*_cell_height), 2.0);
    found = true;
  }

  if (found)
    return pow(dist_x + dist_y, 0.5);
  else
    return std::numeric_limits<FP_PRECISION>::max();
}


/**
 * @brief Update the MOC boundary fluxes.
 * @details The MOC boundary fluxes are updated using the P0 approximation.
 *          With this approximation, the boundary fluxes are updated using
 *          the ratio of new to old flux for the cell that the outgoing flux
 *          from the track enters.
 * @param tracks 2D array of Tracks
 * @param boundary_flux Array of boundary fluxes
 * @return The number of Tracks
 */
void Cmfd::updateBoundaryFlux(Track** tracks, FP_PRECISION* boundary_flux, 
			      int num_tracks) {

  segment* segments;
  segment* curr_segment;
  int num_segments;
  int bc;
  FP_PRECISION* track_flux;
  FP_PRECISION ratio;
  int cmfd_cell;
  
  log_printf(INFO, "updating boundary flux");

  /* Loop over Tracks */
  for (int i=0; i < num_tracks; i++) {
      
    num_segments = tracks[i]->getNumSegments();
    segments = tracks[i]->getSegments();

    /* Update boundary flux in forward direction */
    bc = (int)tracks[i]->getBCOut();
    curr_segment = &segments[0];
    track_flux = &boundary_flux[i*2*_num_moc_groups*_num_polar];
    cmfd_cell = convertFSRIdToCmfdCell(curr_segment->_region_id);
    
    if (bc) {
      for (int e=0; e < _num_moc_groups; e++) {
        for (int p=0; p < _num_polar; p++) {
          track_flux[p*_num_moc_groups+e] *= getFluxRatio(cmfd_cell, e);
        }
      }
    }

    /* Update boundary flux in backwards direction */
    bc = (int)tracks[i]->getBCIn();
    curr_segment = &segments[num_segments-1];
    track_flux = &boundary_flux[(i*2 + 1)*_num_moc_groups*_num_polar];
    
    if (bc) {
      for (int e=0; e < _num_moc_groups; e++) {
        for (int p=0; p < _num_polar; p++) {
          track_flux[p*_num_moc_groups+e] *= getFluxRatio(cmfd_cell, e);
        }
      }
    }
  }
}


/** @brief Set a pointer to the Geometry.
 * @param goemetry A pointer to a Geometry object.
 */
void Cmfd::setGeometry(Geometry* geometry){
  _geometry = geometry;
}


/** @brief Set a number of k-nearest neighbor cells to use in updating
 *         the FSR flux.
 * @param k_nearest The number of nearest neighbor CMFD cells.
 */
void Cmfd::setKNearest(int k_nearest){

  if (_k_nearest < 1 || k_nearest > 9)
    log_printf(ERROR, "Unable to set CMFD k-nearest to %i. k-nearest "
               "must be between 1 and 9.", k_nearest);
  else
    _k_nearest = k_nearest;
}


/**
 * @brief Zero the surface currents for each mesh cell and energy group.
 */
void Cmfd::zeroSurfaceCurrents() {
  _surface_currents->clear();
}


/**
 * @brief Tallies the current contribution from this segment across the
 *        the appropriate CMFD mesh cell surface.
 * @param curr_segment the current Track segment
 * @param track_flux the outgoing angular flux for this segment
 * @param polar_weights array of polar weights for some azimuthal angle
 * @param fwd boolean indicating direction of integration along segment
 */
void Cmfd::tallySurfaceCurrent(segment* curr_segment, FP_PRECISION* track_flux, 
                               FP_PRECISION* polar_weights, bool fwd) {

  FP_PRECISION surf_current;
  int surf_id;

  if (curr_segment->_cmfd_surface_fwd != -1 && fwd) {

    surf_id = curr_segment->_cmfd_surface_fwd % NUM_SURFACES;
    int cell_id = curr_segment->_cmfd_surface_fwd / NUM_SURFACES;
    
    for (int e=0; e < _num_moc_groups; e++) {
      surf_current = 0.;

      int g = getCmfdGroup(e);

      for (int p=0; p < _num_polar; p++)
        surf_current += track_flux(p,e) * polar_weights[p] / 2.;

      /* Increment current (polar and azimuthal weighted flux, group) */
      _surface_currents->incrementValue
        (cell_id, surf_id*_num_cmfd_groups + g, surf_current);
    }
  }
  else if (curr_segment->_cmfd_surface_bwd != -1 && !fwd) {

    surf_id = curr_segment->_cmfd_surface_bwd % NUM_SURFACES;
    int cell_id = curr_segment->_cmfd_surface_bwd / NUM_SURFACES;
    
    for (int e=0; e < _num_moc_groups; e++) {
      surf_current = 0.;

      int g = getCmfdGroup(e);
      
      for (int p=0; p < _num_polar; p++)
        surf_current += track_flux(p,e) * polar_weights[p] / 2.;

      /* Increment current (polar and azimuthal weighted flux, group) */
      _surface_currents->incrementValue
        (cell_id, surf_id*_num_cmfd_groups + g, surf_current);
    }
  }
}<|MERGE_RESOLUTION|>--- conflicted
+++ resolved
@@ -722,13 +722,8 @@
              iter != _cell_fsrs.at(i).end(); ++iter) {
 
           /* Set new flux in FSR */
-<<<<<<< HEAD
           _FSR_fluxes[*iter*_num_moc_groups+h] = getUpdateRatio(i,h, *iter)
              * _FSR_fluxes[*iter*_num_moc_groups+h];
-=======
-          _FSR_fluxes[*iter*_num_moc_groups+h] = getFluxRatio(i,h)
-            * _FSR_fluxes[*iter*_num_moc_groups+h];
->>>>>>> 879d5c9c
 
           log_printf(DEBUG, "Updating flux in FSR: %i, cell: %i, group: "
                      "%i, ratio: %f", *iter ,i, h,
@@ -1340,7 +1335,6 @@
 
 
 /**
-<<<<<<< HEAD
  * @brief Set flag indicating whether to use FSR centroids to update
  *        the MOC flux.
  * @param centroid_update_on Flag saying whether to use centroids to
@@ -1364,11 +1358,6 @@
 /**
  * @brief Sets the threshold for CMFD source convergence (>0)
  * @param the threshold for source convergence
-=======
- * @brief Sets the threshold for CMFD source convergence (>0) for both the
- *        eigenvalue and linear solve.
- * @param source_thresh The threshold for source convergence.
->>>>>>> 879d5c9c
  */
 void Cmfd::setSourceConvergenceThreshold(FP_PRECISION source_thresh) {
 
@@ -1396,18 +1385,11 @@
 
 
 /**
-<<<<<<< HEAD
  * @brief Get the ratio of new to old CMFD cell flux in a given CMFD cell
  *        and CMFD energy group containing a given MOC energy group.
  * @param cmfd_cell The CMFD cell of interest.
  * @param moc_group The MOC energy group of interest.
  * @return The ratio of new to old CMFD cell flux.
-=======
- * @brief Get the new to old flux ratio for a CMFD cell.
- * @param cmfd_cell The CMFD cell ID
- * @param moc_group The MOC energy group
- * @return The flux ratio
->>>>>>> 879d5c9c
  */
 FP_PRECISION Cmfd::getFluxRatio(int cmfd_cell, int moc_group) {
 
