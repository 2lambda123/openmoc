--- conflicted
+++ resolved
@@ -771,14 +771,9 @@
  *         (\f$ \tilde{D} \f$)
  */
 void Cmfd::getSurfaceDiffusionCoefficient(int cmfd_cell, int surface,
-<<<<<<< HEAD
-    int group, int moc_iteration, CMFD_PRECISION& dif_surf, 
-    CMFD_PRECISION& dif_surf_corr) {
-=======
                                           int group, int moc_iteration,
                                           CMFD_PRECISION& dif_surf, 
                                           CMFD_PRECISION& dif_surf_corr) {
->>>>>>> 8385ac72
 
   FP_PRECISION current, current_out, current_in;
   CMFD_PRECISION flux_next;
