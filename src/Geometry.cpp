--- conflicted
+++ resolved
@@ -424,13 +424,8 @@
       surfs = cell->getSurfaces();
 
       for (s_iter = surfs.begin(); s_iter != surfs.end(); ++s_iter) {
-<<<<<<< HEAD
-    surf = (*s_iter).second->_surface;
-    all_surfs[surf->getId()] = surf;
-=======
         surf = (*s_iter).second->_surface;
         all_surfs[surf->getId()] = surf;
->>>>>>> 98d80f66
       }
     }
   }
