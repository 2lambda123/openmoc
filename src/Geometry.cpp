#include "Geometry.h"


/**
 * @brief Resets the auto-generated unique IDs for Materials, Surfaces,
 *        Cells and Universes/Lattices to 10000.
 */
void reset_auto_ids() {
  reset_material_id();
  reset_surf_id();
  reset_cell_id();
  reset_universe_id();
}


/**
 * @brief Constructor initializes an empty Geometry.
 */
Geometry::Geometry() {

  _num_FSRs = 0;

  /* Initialize CMFD object to NULL */
  _cmfd = NULL;

  /* initialize _num_FSRs lock */
  _num_FSRs_lock = new omp_lock_t;
  omp_init_lock(_num_FSRs_lock);
}


/**
 * @brief Destructor clears FSR to Cells and Materials maps.
 */
Geometry::~Geometry() {

  /* Free FSR  maps if they were initialized */
  if (_num_FSRs != 0) {
    _FSR_keys_map.clear();
    _FSRs_to_keys.clear();
    _FSRs_to_material_IDs.clear();
  }
}


/**
 * @brief Returns the total height (y extent) of the Geometry in cm.
 * @return the total height of the Geometry (cm)
 */
double Geometry::getHeight() {
  return (getMaxY() - getMinY());
}


/**
 * @brief Returns the total width (x extent) of the Geometry in cm.
 * @return the total width of the Geometry (cm)
 */
double Geometry::getWidth() {
  return (getMaxX() - getMinX());
}


/**
 * @brief Return the minimum x-coordinate contained by the Geometry.
 * @return the minimum x-coordinate (cm)
 */
double Geometry::getMinX() {
  return _root_universe->getMinX();
}


/**
 * @brief Return the maximum x-coordinate contained by the Geometry.
 * @return the maximum x-coordinate (cm)
 */
double Geometry::getMaxX() {
  return _root_universe->getMaxX();
}


/**
 * @brief Return the minimum y-coordinate contained by the Geometry.
 * @return the minimum y-coordinate (cm)
 */
double Geometry::getMinY() {
  return _root_universe->getMinY();
}


/**
 * @brief Return the maximum y-coordinate contained by the Geometry.
 * @return the maximum y-coordinate (cm)
 */
double Geometry::getMaxY() {
  return _root_universe->getMaxY();
}


/**
 * @brief Return the minimum z-coordinate contained by the Geometry.
 * @return the minimum z-coordinate (cm)
 */
double Geometry::getMinZ() {
  return _root_universe->getMinZ();
}


/**
 * @brief Return the maximum z-coordinate contained by the Geometry.
 * @return the maximum z-coordinate (cm)
 */
double Geometry::getMaxZ() {
  return _root_universe->getMaxZ();
}


/**
 * @brief Returns the boundary conditions (REFLECTIVE or VACUUM) at the
 *        minimum x-coordinate in the Geometry.
 * @return the boundary conditions for the minimum x-coordinate in the Geometry
 */
boundaryType Geometry::getMinXBoundaryType() {
  return _root_universe->getMinXBoundaryType();
}


/**
 * @brief Returns the boundary conditions (REFLECTIVE or VACUUM) at the
 *        maximum x-coordinate in the Geometry.
 * @return the boundary conditions for the maximum z-coordinate in the Geometry
 */
boundaryType Geometry::getMaxXBoundaryType() {
  return _root_universe->getMaxXBoundaryType();
}


/**
 * @brief Returns the boundary conditions (REFLECTIVE or VACUUM) at the
 *        minimum y-coordinate in the Geometry.
 * @return the boundary conditions for the minimum y-coordinate in the Geometry
 */
boundaryType Geometry::getMinYBoundaryType() {
  return _root_universe->getMinYBoundaryType();
}


/**
 * @brief Returns the boundary conditions (REFLECTIVE or VACUUM) at the
 *        maximum y-coordinate in the Geometry.
 * @return the boundary conditions for the maximum y-coordinate in the Geometry
 */
boundaryType Geometry::getMaxYBoundaryType() {
  return _root_universe->getMaxYBoundaryType();
}


/**
 * @brief Returns the boundary conditions (REFLECTIVE or VACUUM) at the
 *        minimum z-coordinate in the Geometry.
 * @return the boundary conditions for the minimum z-coordinate in the Geometry
 */
boundaryType Geometry::getMinZBoundaryType() {
  return _root_universe->getMinZBoundaryType();
}


/**
 * @brief Returns the boundary conditions (REFLECTIVE or VACUUM) at the
 *        maximum z-coordinate in the Geometry.
 * @return the boundary conditions for the maximum z-coordinate in the Geometry
 */
boundaryType Geometry::getMaxZBoundaryType() {
  return _root_universe->getMaxZBoundaryType();
}


/**
 * @brief Returns the number of flat source regions in the Geometry.
 * @return number of FSRs
 */
int Geometry::getNumFSRs() {
  return _num_FSRs;
}


/**
 * @brief Sets the number of flat source regions (FSRs) in the Geometry.
 * @param num_fsrs number of FSRs
 */
void Geometry::setNumFSRs(int num_fsrs) {
  _num_FSRs = num_fsrs;
}


/**
 * @brief Returns the number of energy groups for each Material's nuclear data.
 * @return the number of energy groups
 */
int Geometry::getNumEnergyGroups() {

  std::map<int, Material*> materials = getAllMaterials();

  if (materials.size() == 0)
    log_printf(ERROR, "Unable to return the number of energy groups from "
               "the Geometry since it does not contain any Materials");

  int num_groups = materials.begin()->second->getNumEnergyGroups();
  std::map<int, Material*>::iterator iter;

  for (iter = materials.begin(); iter != materials.end(); ++iter) {
    if (iter->second->getNumEnergyGroups() != num_groups)
      log_printf(ERROR, "Unable to return the number of energy groups from "
                 "the Geometry since it contains different numbers of groups: "
                 "%d and %d", num_groups, iter->second->getNumEnergyGroups());
  }

  return num_groups;
}


/**
 * @brief Returns the number of Materials in the Geometry.
 * @return the number of Materials
 */
int Geometry::getNumMaterials() {

  std::map<int, Material*> all_materials;

  if (_all_materials.size() == 0)
    all_materials = getAllMaterials();
  else
    all_materials = _all_materials;

  int num_materials = all_materials.size();
  return num_materials;
}


/**
 * @brief Returns the number of Cells in the Geometry.
 * @return the number of Cells
 */
int Geometry::getNumCells() {

  int num_cells = 0;

  if (_root_universe != NULL) {
    std::map<int, Cell*> all_cells = _root_universe->getAllCells();
    num_cells = all_cells.size();
  }

  return num_cells;
}


/**
 * @brief Return a std::map container of Material IDs (keys) with Materials
 *        pointers (values).
 * @return a std::map of Materials indexed by Material ID in the geometry
 */
std::map<int, Material*> Geometry::getAllMaterials() {

  std::map<int, Material*> all_materials;
  Cell* cell;
  Material* material;

  if (_root_universe != NULL) {
    std::map<int, Cell*> all_cells = _root_universe->getAllCells();
    std::map<int, Cell*>::iterator iter;

    for (iter = all_cells.begin(); iter != all_cells.end(); ++iter) {
      cell = (*iter).second;

      if (cell->getType() == MATERIAL) {
        material = cell->getFillMaterial();
        all_materials[material->getId()] = material;
      }
    }
  }

  return all_materials;
}


/**
 * @brief Return a std::map container of Cell IDs (keys) with Cells
 *        pointers (values).
 * @return a std::map of Cells indexed by Cell ID in the geometry
 */
std::map<int, Cell*> Geometry::getAllMaterialCells() {

  std::map<int, Cell*> all_material_cells;
  Cell* cell;

  if (_root_universe != NULL) {
    std::map<int, Cell*> all_cells = _root_universe->getAllCells();
    std::map<int, Cell*>::iterator iter;

    for (iter = all_cells.begin(); iter != all_cells.end(); ++iter) {
      cell = (*iter).second;

      if (cell->getType() == MATERIAL)
        all_material_cells[cell->getId()] = cell;
    }
  }

  return all_material_cells;
}


/**
 * @brief Returns the Universe at the root node in the CSG tree.
 * @return the root Universe
 */
Universe* Geometry::getRootUniverse() {
  return _root_universe;
}


/**
 * @brief Returns a pointer to the CMFD object.
 * @return A pointer to the CMFD object
 */
Cmfd* Geometry::getCmfd(){
  return _cmfd;
}


/**
 * @brief Sets the root Universe for the CSG tree.
 * @param root_universe the root Universe of the CSG tree.
 */
void Geometry::setRootUniverse(Universe* root_universe) {
  _root_universe = root_universe;
}


/**
 * @brief Sets the pointer to a CMFD object used for acceleration.
 * @param cmfd a pointer to the CMFD object
 */
void Geometry::setCmfd(Cmfd* cmfd){
  _cmfd = cmfd;
}


/**
 * @brief Find the Cell that this LocalCoords object is in at the lowest level
 *        of the nested Universe hierarchy.
 * @details This method assumes that the LocalCoords has been initialized
 *          with coordinates and a Universe ID. The method will recursively
 *          find the Cell on the lowest level of the nested Universe hierarchy
 *          by building a linked list of LocalCoords from the LocalCoord
 *          passed in as an argument down to the lowest level Cell found. In
 *          the process it will set the coordinates at each level of the
 *          hierarchy for each LocalCoord in the linked list for the Lattice
 *          or Universe that it is in. If the LocalCoords is outside the bounds
 *          of the Geometry or on the boundaries this method will return NULL;
 *          otherwise it will return a pointer to the Cell that is found by the
 *          recursive Geometry::findCell(...) method.
 * @param coords pointer to a LocalCoords object
 * @return returns a pointer to a Cell if found, NULL if no Cell found
 */
Cell* Geometry::findCellContainingCoords(LocalCoords* coords) {

  Universe* univ = coords->getUniverse();
  Cell* cell;

<<<<<<< HEAD
  if (univ->getId() == _root_universe->getId()){
=======
  if (univ == _root_universe){
>>>>>>> b8438c03
    if (!withinBounds(coords))
      return NULL;
  }

  if (univ->getType() == SIMPLE)
    cell = univ->findCell(coords);
  else
    cell = static_cast<Lattice*>(univ)->findCell(coords);

  return cell;
}


/**
 * @brief Find the first Cell of a Track segment with a starting Point that is
 *        represented by the LocalCoords method parameter.
 * @details This method assumes that the LocalCoords has been initialized
 *          with coordinates and a Universe ID. This method will move the
 *          initial starting point by a small amount along the direction of
 *          the Track in order to ensure that the track starts inside of a
 *          distinct FSR rather than on the boundary between two of them.
 *          The method will recursively find the LocalCoords by building a
 *          linked list of LocalCoords from the LocalCoords passed in as an
 *          argument down to the Cell found in the lowest level of the nested
 *          Universe hierarchy. In the process, the method will set the
 *          coordinates at each level in the nested Universe hierarchy for
 *          each LocalCoord in the linked list for the Lattice or Universe
 *          that it is in.
 * @param coords pointer to a LocalCoords object
 * @param angle the angle for a trajectory projected from the LocalCoords
 * @return returns a pointer to a cell if found, NULL if no cell found
*/
Cell* Geometry::findFirstCell(LocalCoords* coords, double angle) {
  double delta_x = cos(angle) * TINY_MOVE;
  double delta_y = sin(angle) * TINY_MOVE;
  coords->adjustCoords(delta_x, delta_y);
  return findCellContainingCoords(coords);
}


/**
 * @brief Find the Material for a flat source region ID.
 * @details  This method finds the fsr_id within the
 *           _FSR_to_material_IDs map and returns the corresponding
 *           pointer to the Material object.
 * @param fsr_id a FSR id
 * @return a pointer to the Material that this FSR is in
 */
Material* Geometry::findFSRMaterial(int fsr_id) {

  std::map<int, Material*> all_materials;

  if (_all_materials.size() == 0)
    all_materials = getAllMaterials();
  else
    all_materials = _all_materials;

  return all_materials[_FSRs_to_material_IDs.at(fsr_id)];
}


/**
 * @brief Finds the next Cell for a LocalCoords object along a trajectory
 *        defined by some angle (in radians from 0 to Pi).
 * @details The method will update the LocalCoords passed in as an argument
 *          to be the one at the boundary of the next Cell crossed along the
 *          given trajectory. It will do this by finding the minimum distance
 *          to the surfaces at all levels of the coords hierarchy.
 *          If the LocalCoords is outside the bounds of the Geometry or on 
 *          the boundaries this method will return NULL; otherwise it will 
 *          return a pointer to the Cell that the LocalCoords will reach 
 *          next along its trajectory.
 * @param coords pointer to a LocalCoords object
 * @param angle the angle of the trajectory
 * @return a pointer to a Cell if found, NULL if no Cell found
 */
Cell* Geometry::findNextCell(LocalCoords* coords, double angle) {

  Cell* cell = NULL;
  double dist;
  double min_dist = std::numeric_limits<double>::infinity();
  Point surf_intersection;

  /* Get lowest level coords */
  coords = coords->getLowestLevel();

  /* Get the current Cell */
  cell = coords->getCell();

  /* If the current coords is not in any Cell, return NULL */
  if (cell == NULL)
    return NULL;

  /* If the current coords is inside a Cell, look for next Cell */
  else {

    /* Ascend universes until at the highest level.
     * At each universe/lattice level get distance to next
     * universe or lattice cell. Recheck min_dist. */
    while (coords != NULL) {

      /* If we reach a LocalCoord in a Lattice, find the distance to the
       * nearest lattice cell boundary */
      if (coords->getType() == LAT) {
        Lattice* lattice = coords->getLattice();
        dist = lattice->minSurfaceDist(coords->getPoint(), angle);
      }
      /* If we reach a LocalCoord in a Universe, find the distance to the
       * nearest cell surface */
      else{
        Cell* cell = coords->getCell();
        dist = cell->minSurfaceDist(coords->getPoint(), angle);
      }

      /* Recheck min distance */
      min_dist = std::min(dist, min_dist);

      /* Ascend one level */
      if (coords->getUniverse() == _root_universe)
        break;
      else{
        coords = coords->getPrev();
        coords->prune();
      }
    }

    /* Check for distance to nearest CMFD mesh cell boundary */
    if (_cmfd != NULL){
      Lattice* lattice = _cmfd->getLattice();
      dist = lattice->minSurfaceDist(coords->getPoint(), angle);
      min_dist = std::min(dist, min_dist);
    }

    /* Move point and get next cell */
    double delta_x = cos(angle) * (min_dist + TINY_MOVE);
    double delta_y = sin(angle) * (min_dist + TINY_MOVE);
    coords->adjustCoords(delta_x, delta_y);

    return findCellContainingCoords(coords);
  }
}


/**
 * @brief Find and return the ID of the flat source region that a given
 *        LocalCoords object resides within.
 * @param coords a LocalCoords object pointer
 * @return the FSR ID for a given LocalCoords object
 */
int Geometry::findFSRId(LocalCoords* coords) {

  int fsr_id = 0;
  LocalCoords* curr = coords;
  curr = coords->getLowestLevel();
  std::hash<std::string> key_hash_function;

  /* Generate unique FSR key */
  std::size_t fsr_key_hash = key_hash_function(getFSRKey(coords));

  /* If FSR has not been encountered, update FSR maps and vectors */
  if (_FSR_keys_map.find(fsr_key_hash) == _FSR_keys_map.end()){

    /* Get the cell that contains coords */
    Cell* cell = findCellContainingCoords(curr);
    
    /* Get the lock */
    omp_set_lock(_num_FSRs_lock);

    /* Recheck to see if FSR has been added to maps after getting the lock */
    if (_FSR_keys_map.find(fsr_key_hash) != _FSR_keys_map.end())
      fsr_id = _FSR_keys_map.at(fsr_key_hash)._fsr_id;
    else{

        /* Add FSR information to FSR key map and FSR_to vectors */
      fsr_id = _num_FSRs;
      fsr_data* fsr = new fsr_data;
      fsr->_fsr_id = fsr_id;
      Point* point = new Point();
      point->setCoords(coords->getHighestLevel()->getX(), 
                       coords->getHighestLevel()->getY());
      fsr->_point = point;
      _FSR_keys_map[fsr_key_hash] = *fsr;
      _FSRs_to_keys.push_back(fsr_key_hash);
      _FSRs_to_material_IDs.push_back(cell->getFillMaterial()->getId());

      /* If CMFD acceleration is on, add FSR to CMFD cell */
      if (_cmfd != NULL){
        int cmfd_cell = _cmfd->findCmfdCell(coords->getHighestLevel());
        _cmfd->addFSRToCell(cmfd_cell, fsr_id);
      }

      /* Increment FSR counter */
      _num_FSRs++;
    }

    /* Release lock */
    omp_unset_lock(_num_FSRs_lock);

  }
  /* If FSR has already been encountered, get the fsr id from map */
  else
    fsr_id = _FSR_keys_map.at(fsr_key_hash)._fsr_id;

  return fsr_id;
}


/**
 * @brief Return the ID of the flat source region that a given
 *        LocalCoords object resides within.
 * @param coords a LocalCoords object pointer
 * @return the FSR ID for a given LocalCoords object
 */
int Geometry::getFSRId(LocalCoords* coords) {

  int fsr_id = 0;
  std::string fsr_key;
  std::hash<std::string> key_hash_function;

  try{
    fsr_key = getFSRKey(coords);
    fsr_id = _FSR_keys_map.at(key_hash_function(fsr_key))._fsr_id;
  }
  catch(std::exception &e) {
    log_printf(ERROR, "Could not find FSR ID with key: %s. Try creating "
               "geometry with finer track spacing", fsr_key.c_str());
  }

  return fsr_id;
}


/**
 * @brief Return the characteristic point for a given FSR ID
 * @param fsr_id the FSR ID
 * @return the FSR's characteristic point
 */
Point* Geometry::getFSRPoint(int fsr_id) {

  Point* point;

  try{
    point = _FSR_keys_map.at(_FSRs_to_keys.at(fsr_id))._point;
  }
  catch(std::exception &e) {
    log_printf(ERROR, "Could not find characteristic point in FSR %d", fsr_id);
  }

  return point;
}


/**
 * @brief Generate a string FSR "key" that identifies an FSR by its
 *        unique hierarchical lattice/universe/cell structure.
 * @details Since not all FSRs will reside on the absolute lowest universe
 *          level and Cells might overlap other cells, it is important to
 *          have a method for uniquely identifying FSRs. This method
 *          creates a unique FSR key by constructing a structured string
 *          that describes the hierarchy of lattices/universes/cells.
 * @param coords a LocalCoords object pointer
 * @return the FSR key
 */
std::string Geometry::getFSRKey(LocalCoords* coords) {

  std::stringstream key;
  LocalCoords* curr = coords->getHighestLevel();
  std::ostringstream curr_level_key;

  /* If CMFD is on, get CMFD latice cell and write to key */
  if (_cmfd != NULL){
      curr_level_key << _cmfd->getLattice()->getLatX(curr->getPoint());
      key << "CMFD = (" << curr_level_key.str() << ", ";
      curr_level_key.str(std::string());
      curr_level_key << _cmfd->getLattice()->getLatY(curr->getPoint());
      key << curr_level_key.str() << ") : ";
  }

  /* Descend the linked list hierarchy until the lowest level has
   * been reached */
  while(curr != NULL){

    /* Clear string stream */
    curr_level_key.str(std::string());

    if (curr->getType() == LAT) {

      /* Write lattice ID and lattice cell to key */
      curr_level_key << curr->getLattice()->getId();
      key << "LAT = " << curr_level_key.str() << " (";
      curr_level_key.str(std::string());
      curr_level_key << curr->getLatticeX();
      key << curr_level_key.str() << ", ";
      curr_level_key.str(std::string());
      curr_level_key << curr->getLatticeY();
      key << curr_level_key.str() << ") : ";
    }
    else{
      /* write universe ID to key */
      curr_level_key << curr->getUniverse()->getId();
      key << "UNIV = " << curr_level_key.str() << " : ";
    }

    /* If lowest coords reached break; otherwise get next coords */
    if (curr->getNext() == NULL)
      break;
    else
      curr = curr->getNext();
  }

  /* clear string stream */
  curr_level_key.str(std::string());

  /* write cell id to key */
  curr_level_key << curr->getCell()->getId();
  key << "CELL = " << curr_level_key.str();

  return key.str();
}



/**
 * @brief Subidivides all Cells in the Geometry into rings and angular sectors.
 * @details This method is called by the Geometry::initializeFlatSourceRegions()
 *          method but may also be called by the user in Python if needed:
 *
 * @code
 *          geometry.subdivideCells()
 * @endcode
 */
void Geometry::subdivideCells() {

  std::map<int, Universe*> all_universes = _root_universe->getAllUniverses();
  std::map<int, Universe*>::iterator iter;

  /* Loop over all Universe in the Geometry and instruct each to inform
   * their Cells to subdivide into rings and sectors as specified by
   * the user during Cell instantiation */
  for (iter = all_universes.begin(); iter != all_universes.end(); ++iter)
    (*iter).second->subdivideCells();
}


/**
 * @brief Compute the number of flat source regions in the Geometry and
 *        initialize CMFD.
 * @details This method is intended to be called by the user before initiating
 *          source iteration. This method first subdivides all Cells by calling
 *          the Geometry::subdivideCells() method. Then it initializes the CMFD
 *          object. 
 */
void Geometry::initializeFlatSourceRegions() {

  /* Subdivide Cells into sectors and rings */
  subdivideCells();

  /* Build collections of neighbor Cells for optimized ray tracing */
  _root_universe->buildNeighbors();

  /* Create map of Material IDs to Material pointers */
  _all_materials = getAllMaterials();

  /* Initialize CMFD */
  if (_cmfd != NULL)
    initializeCmfd();
}


/**
 * @brief This method performs ray tracing to create Track segments within each
 *        flat source region in the Geometry.
 * @details This method starts at the beginning of a Track and finds successive
 *          intersection points with FSRs as the Track crosses through the
 *          Geometry and creates segment structs and adds them to the Track.
 * @param track a pointer to a track to segmentize
 */
void Geometry::segmentize(Track* track) {

  /* Track starting Point coordinates and azimuthal angle */
  double x0 = track->getStart()->getX();
  double y0 = track->getStart()->getY();
  double phi = track->getPhi();
  double delta_x, delta_y;

  /* Length of each segment */
  FP_PRECISION length;
  Material* material;
  int fsr_id;
  int num_segments;

  /* Use a LocalCoords for the start and end of each segment */
  LocalCoords start(x0, y0);
  LocalCoords end(x0, y0);
  start.setUniverse(_root_universe);
  end.setUniverse(_root_universe);

  /* Find the Cell containing the Track starting Point */
  Cell* curr = findFirstCell(&end, phi);
  Cell* prev;

  /* If starting Point was outside the bounds of the Geometry */
  if (curr == NULL)
    log_printf(ERROR, "Could not find a Cell containing the start Point "
               "of this Track: %s", track->toString().c_str());

  /* While the end of the segment's LocalCoords is still within the Geometry,
   * move it to the next Cell, create a new segment, and add it to the
   * Geometry */
  while (curr != NULL) {

    end.copyCoords(&start);

    /* Find the next Cell along the Track's trajectory */
    prev = curr;
    curr = findNextCell(&end, phi);

    /* Checks that segment does not have the same start and end Points */
    if (start.getX() == end.getX() && start.getY() == end.getY())
      log_printf(ERROR, "Created segment with same start and end "
                 "point: x = %f, y = %f", start.getX(), start.getY());

    /* Find the segment length, Material and FSR ID */
    length = FP_PRECISION(end.getPoint()->distanceToPoint(start.getPoint()));
    material = prev->getFillMaterial();
    fsr_id = findFSRId(&start);

    /* Create a new Track segment */
    segment* new_segment = new segment;
    new_segment->_material = material;
    new_segment->_length = length;
    new_segment->_region_id = fsr_id;

    log_printf(DEBUG, "segment start x = %f, y = %f; end x = %f, y = %f",
               start.getX(), start.getY(), end.getX(), end.getY());

    /* Save indicies of CMFD Mesh surfaces that the Track segment crosses */
    if (_cmfd != NULL){

      /* Find cmfd cell that segment lies in */
      int cmfd_cell = _cmfd->findCmfdCell(&start);

      /* Reverse nudge from surface to determine whether segment start or end
       * points lie on a CMFD surface. */
      delta_x = cos(phi) * TINY_MOVE;
      delta_y = sin(phi) * TINY_MOVE;
      start.adjustCoords(-delta_x, -delta_y);
      end.adjustCoords(-delta_x, -delta_y);

      new_segment->_cmfd_surface_fwd = _cmfd->findCmfdSurface(cmfd_cell,&end);
      new_segment->_cmfd_surface_bwd = _cmfd->findCmfdSurface(cmfd_cell,&start);

      /* Re-nudge segments from surface */
      start.adjustCoords(delta_x, delta_y);
      end.adjustCoords(delta_x, delta_y);
    }

    /* Add the segment to the Track */
    track->addSegment(new_segment);
  }

  log_printf(DEBUG, "Created %d segments for Track: %s",
             track->getNumSegments(), track->toString().c_str());

  /* Truncate the linked list for the LocalCoords */
  start.prune();
  end.prune();

  return;
}


/**
 * @brief Determines the fissionability of each Universe within this Geometry.
 * @details A Universe is determined fissionable if it contains a Cell
 *          filled by a Material with a non-zero fission cross-section. Note
 *          that this method recurses through all Universes at each level in
 *          the nested Universe hierarchy. Users should only call this method
 *          without a parameter (the default) from Python as follows to ensure
 *          that the recursion starts from the uppermost Universe level:
 *
 * @code
 *          geometry.computeFissionability()
 * @endcode
 *
 * @param univ the Universe of interest (default is NULL)
 */
void Geometry::computeFissionability(Universe* univ) {

  bool fissionable = false;

  Material* material;
  std::map<int, Material*> materials;
	std::map<int, Material*>::iterator mat_iter;

  Universe* universe;
  std::map<int, Universe*> universes;
	std::map<int, Universe*>::iterator univ_iter;

  /* If no Universe was passed in as an argument, then this is the first
   * recursive call from a user via Python, so get the base Universe */
  if (univ == NULL)
    univ = _root_universe;

  /* If a Universe was passed in as an argument, then this is a recursive
   * call with a Universe at a lower level in the nested Universe hierarchy */
  if (univ->getType() == SIMPLE) {
    materials = univ->getAllMaterials();
    universes = univ->getAllUniverses();
  }

  else
    universes = static_cast<Lattice*>(univ)->getAllUniverses();

  /* Loop over the nested Universes first to ensure that fissionability
   * is set at each nested Universe level */
  for (univ_iter=universes.begin(); univ_iter != universes.end(); ++univ_iter) {
    universe = univ_iter->second;

    /* Recursively check whether this nested Universe is fissionable */
    computeFissionability(universe);

    if (universe->isFissionable())
      fissionable = true;
  }

  /* Loop over the Materials in this Universe at this level */
  for (mat_iter=materials.begin(); mat_iter != materials.end(); ++mat_iter) {
    material = mat_iter->second;

    /* Check whether this Material is fissionable or not */
    if (material->isFissionable())
      fissionable = true;
  }

  /* Set this Universe's fissionability based on the nested Universes
   * and Materials within it */
  univ->setFissionability(fissionable);
}


/**
 * @brief Converts this Geometry's attributes to a character array.
 * @details This method calls the toString() method for all Materials,
 *          Surfaces, Cell, Universes and Lattices contained by the Geometry.
 * @return a character array of this Geometry's class attributes
 */
std::string Geometry::toString() {

  std::stringstream string;

  std::map<int, Cell*> all_cells = _root_universe->getAllCells();
  std::map<int, Universe*> all_universes = _root_universe->getAllUniverses();

  std::map<int, Cell*>::iterator cell_iter;
  std::map<int, Universe*>::iterator univ_iter;

  string << "\n\tCells:\n\t\t";
  for (cell_iter = all_cells.begin(); cell_iter != all_cells.end(); ++cell_iter)
    string << cell_iter->second->toString() << "\n\t\t";

  string << "\n\tUniverses:\n\t\t";
  for (univ_iter = all_universes.begin();
       univ_iter != all_universes.end(); ++univ_iter)
    string << univ_iter->second->toString() << "\n\t\t";

  std::string formatted_string = string.str();
  formatted_string.erase(formatted_string.end()-3);

  return formatted_string;
}


/**
 * @brief Prints a string representation of all of the Geometry's attributes to
 *        the console.
 * @details This method calls the printString() method for all Materials,
 *          Surfaces, Cell, Universes and Lattices contained by the Geometry.
 */
void Geometry::printString() {
  log_printf(RESULT, toString().c_str());
}


/**
 * @brief This is a method that initializes the CMFD Lattice and sets
 *          CMFD parameters.
 */
void Geometry::initializeCmfd(){

  /* Get information about geometry and CMFD mesh */
  int num_x = _cmfd->getNumX();
  int num_y = _cmfd->getNumY();
  double height = getHeight();
  double width = getWidth();
  double cell_width = width / num_x;
  double cell_height = height / num_y;

  /* Create CMFD lattice and set properties */
  Lattice* lattice = new Lattice();
  lattice->setWidth(cell_width, cell_height);
  lattice->setNumX(num_x);
  lattice->setNumY(num_y);
  lattice->setOffset(getMinX() + getWidth()/2.0, 
                     getMinY() + getHeight()/2.0);
  _cmfd->setLattice(lattice);


  /* Set CMFD mesh boundary conditions */
  _cmfd->setBoundary(0, getMinXBoundaryType());
  _cmfd->setBoundary(1, getMinYBoundaryType());
  _cmfd->setBoundary(2, getMaxXBoundaryType());
  _cmfd->setBoundary(3, getMaxYBoundaryType());

  /* Set CMFD mesh dimensions and number of groups */
  _cmfd->setWidth(width);
  _cmfd->setHeight(height);
  _cmfd->setNumMOCGroups(getNumEnergyGroups());

  /* If user did not set CMFD group structure, create CMFD group
  * structure that is the same as the MOC group structure */
  if (_cmfd->getNumCmfdGroups() == 0)
    _cmfd->setGroupStructure(NULL, getNumEnergyGroups()+1);

  /* Intialize CMFD Maps */
  _cmfd->initializeCellMap();
  _cmfd->initializeGroupMap();
}


/**
 * @brief Returns the map that maps FSR keys to FSR IDs
 * @return _FSR_keys_map map of FSR keys to FSR IDs
 */
std::unordered_map<std::size_t, fsr_data> Geometry::getFSRKeysMap(){
  return _FSR_keys_map;
}


/**
 * @brief Returns the vector that maps FSR IDs to FSR key hashes
 * @return _FSR_keys_map map of FSR keys to FSR IDs
 */
std::vector<std::size_t> Geometry::getFSRsToKeys(){
  return _FSRs_to_keys;
}


/**
 * @brief Return a vector indexed by flat source region IDs which contain
 *        the corresponding Material IDs.
 * @return an integer vector of FSR-to-Material IDs indexed by FSR ID
 */
std::vector<int> Geometry::getFSRsToMaterialIDs() {
  if (_num_FSRs == 0)
    log_printf(ERROR, "Unable to return the FSR-to-Material map array since "
               "the Geometry has not initialized FSRs.");

  return _FSRs_to_material_IDs;
}


/**
 * @brief Sets the _FSR_keys_map map
 * @details The _FSR_keys_map stores a hash of a std::string representing
 *          the Lattice/Cell/Universe hierarchy for a unique region
 *          and the associated FSR data. fsr_data is a struct that contains
 *          a unique FSR id and a Point located in the highest level Universe
 *          that is contained in the FSR. This method is used when the tracks 
 *          are read from file to avoid unnecessary segmentation.  
 * @param FSR_keys_map map of FSR keys to FSR data
 */
void Geometry::setFSRKeysMap(std::unordered_map<std::size_t, fsr_data> 
                             FSR_keys_map){
  _FSR_keys_map = FSR_keys_map;
}


/**
 * @brief Sets the _FSRs_to_keys vector
 * @param FSRs_to_keys vector of FSR key hashes indexed by FSR IDs
 */
void Geometry::setFSRsToKeys(std::vector<std::size_t> FSRs_to_keys){
  _FSRs_to_keys = FSRs_to_keys;
}


/**
 * @brief Sets the _FSRs_to_material_IDs vector
 * @param FSRs_to_material_IDs vector mapping FSR IDs to cells
 */
void Geometry::setFSRsToMaterialIDs(std::vector<int> FSRs_to_material_IDs){
  _FSRs_to_material_IDs = FSRs_to_material_IDs;
}


/**
 * @brief Determins whether a point is within the bounding box of the geometry.
 * @param coords a populated LocalCoords linked list
 * @return boolean indicating whether the coords is within the geometry
 */
bool Geometry::withinBounds(LocalCoords* coords){

  double x = coords->getX();
  double y = coords->getY();

  if (x < getMinX() || x > getMaxX() || y < getMinY() || y > getMaxY())
    return false;
  else
    return true;
}



Cell* Geometry::findCellContainingFSR(int fsr_id){

  Point* point = _FSR_keys_map[_FSRs_to_keys[fsr_id]]._point;
  LocalCoords* coords = new LocalCoords(point->getX(), point->getY());
  coords->setUniverse(_root_universe);
  Cell* cell = findCellContainingCoords(coords);

  delete coords;

  return cell;
}<|MERGE_RESOLUTION|>--- conflicted
+++ resolved
@@ -367,11 +367,7 @@
   Universe* univ = coords->getUniverse();
   Cell* cell;
 
-<<<<<<< HEAD
   if (univ->getId() == _root_universe->getId()){
-=======
-  if (univ == _root_universe){
->>>>>>> b8438c03
     if (!withinBounds(coords))
       return NULL;
   }
