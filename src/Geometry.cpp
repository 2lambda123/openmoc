#include "Geometry.h"


/**
 * @brief Resets the auto-generated unique IDs for Materials, Surfaces,
 *        Cells and Universes/Lattices to 10000.
 */
void reset_auto_ids() {
  reset_material_id();
  reset_surf_id();
  reset_cell_id();
  reset_universe_id();
}


/**
 * @brief Constructor initializes an empty Geometry.
 */
Geometry::Geometry() {

  _num_FSRs = 0;

  _max_seg_length = 0;
  _min_seg_length = std::numeric_limits<double>::infinity();

<<<<<<< HEAD
=======
  /* Default boundary conditions are reflective */
  _top_bc    = REFLECTIVE;
  _bottom_bc = REFLECTIVE;
  _left_bc   = REFLECTIVE;
  _right_bc  = REFLECTIVE;

  _num_FSRs = 0;

>>>>>>> 8868ba40
  /* Initialize CMFD object to NULL */
  _cmfd = NULL;

  /* initialize _num_FSRs lock */
  _num_FSRs_lock = new omp_lock_t;
  omp_init_lock(_num_FSRs_lock);
}


/**
 * @brief Destructor clears FSR to Cells and Materials maps.
 */
Geometry::~Geometry() {

  /* Free FSR  maps if they were initialized */
  if (_num_FSRs != 0) {
    _FSR_keys_map.clear();
    _FSRs_to_keys.clear();
    _FSRs_to_material_IDs.clear();
  }
}


/**
 * @brief Returns the total height (y extent) of the Geometry in cm.
 * @return the total height of the Geometry (cm)
 */
double Geometry::getHeight() {
  return (getMaxY() - getMinY());
}


/**
 * @brief Returns the total width (x extent) of the Geometry in cm.
 * @return the total width of the Geometry (cm)
 */
double Geometry::getWidth() {
  return (getMaxX() - getMinX());
}


/**
 * @brief Return the minimum x-coordinate contained by the Geometry.
 * @return the minimum x-coordinate (cm)
 */
double Geometry::getMinX() {
  return _root_universe->getMinX();
}


/**
 * @brief Return the maximum x-coordinate contained by the Geometry.
 * @return the maximum x-coordinate (cm)
 */
double Geometry::getMaxX() {
  return _root_universe->getMaxX();
}


/**
 * @brief Return the minimum y-coordinate contained by the Geometry.
 * @return the minimum y-coordinate (cm)
 */
double Geometry::getMinY() {
  return _root_universe->getMinY();
}


/**
 * @brief Return the maximum y-coordinate contained by the Geometry.
 * @return the maximum y-coordinate (cm)
 */
double Geometry::getMaxY() {
  return _root_universe->getMaxY();
}


/**
 * @brief Return the minimum z-coordinate contained by the Geometry.
 * @return the minimum z-coordinate (cm)
 */
double Geometry::getMinZ() {
  return _root_universe->getMinZ();
}


/**
 * @brief Return the maximum z-coordinate contained by the Geometry.
 * @return the maximum z-coordinate (cm)
 */
double Geometry::getMaxZ() {
  return _root_universe->getMaxZ();
}


/**
 * @brief Returns the boundary conditions (REFLECTIVE or VACUUM) at the
 *        minimum x-coordinate in the Geometry.
 * @return the boundary conditions for the minimum x-coordinate in the Geometry
 */
boundaryType Geometry::getMinXBoundaryType() {
  return _root_universe->getMinXBoundaryType();
}


/**
 * @brief Returns the boundary conditions (REFLECTIVE or VACUUM) at the
 *        maximum x-coordinate in the Geometry.
 * @return the boundary conditions for the maximum z-coordinate in the Geometry
 */
boundaryType Geometry::getMaxXBoundaryType() {
  return _root_universe->getMaxXBoundaryType();
}


/**
 * @brief Returns the boundary conditions (REFLECTIVE or VACUUM) at the
 *        minimum y-coordinate in the Geometry.
 * @return the boundary conditions for the minimum y-coordinate in the Geometry
 */
boundaryType Geometry::getMinYBoundaryType() {
  return _root_universe->getMinYBoundaryType();
}


/**
 * @brief Returns the boundary conditions (REFLECTIVE or VACUUM) at the
 *        maximum y-coordinate in the Geometry.
 * @return the boundary conditions for the maximum y-coordinate in the Geometry
 */
boundaryType Geometry::getMaxYBoundaryType() {
  return _root_universe->getMaxYBoundaryType();
}


/**
 * @brief Returns the boundary conditions (REFLECTIVE or VACUUM) at the
 *        minimum z-coordinate in the Geometry.
 * @return the boundary conditions for the minimum z-coordinate in the Geometry
 */
boundaryType Geometry::getMinZBoundaryType() {
  return _root_universe->getMinZBoundaryType();
}


/**
 * @brief Returns the boundary conditions (REFLECTIVE or VACUUM) at the
 *        maximum z-coordinate in the Geometry.
 * @return the boundary conditions for the maximum z-coordinate in the Geometry
 */
boundaryType Geometry::getMaxZBoundaryType() {
  return _root_universe->getMaxZBoundaryType();
}


/**
 * @brief Returns the number of flat source regions in the Geometry.
 * @return number of FSRs
 */
int Geometry::getNumFSRs() {
  return _num_FSRs;
}


/**
 * @brief Sets the number of flat source regions (FSRs) in the Geometry.
 * @param num_fsrs number of FSRs
 */
void Geometry::setNumFSRs(int num_fsrs) {
  _num_FSRs = num_fsrs;
}


/**
 * @brief Returns the number of energy groups for each Material's nuclear data.
 * @return the number of energy groups
 */
int Geometry::getNumEnergyGroups() {

<<<<<<< HEAD
  std::map<int, Material*> materials = getAllMaterials();

  if (materials.size() == 0)
    log_printf(ERROR, "Unable to return the number of energy groups from "
               "the Geometry since it does not contain any Materials");

  int num_groups = materials.begin()->second->getNumEnergyGroups();
  std::map<int, Material*>::iterator iter;

  for (iter = materials.begin(); iter != materials.end(); ++iter) {
    if (iter->second->getNumEnergyGroups() != num_groups)
      log_printf(ERROR, "Unable to return the number of energy groups from "
                 "the Geometry since it contains different numbers of groups: "
                 "%d and %d", num_groups, iter->second->getNumEnergyGroups());
  }

=======
  std::map<int, Material*>::iterator iter;
  int num_groups = _materials.begin()->second->getNumEnergyGroups();

  if (_materials.size() == 0)
    log_printf(ERROR, "Unable to return the number of energy groups from "
               "the Geometry since it does not contain any Materials");

  for (iter = _materials.begin(); iter != _materials.end(); ++iter) {
    if (iter->second->getNumEnergyGroups() != num_groups)
      log_printf(ERROR, "Unable to return the number of energy groups from "
                 "the Geometry since it contains different numbers of groups: "
                 "%d and %d", num_groups, iter->second->getNumEnergyGroups());
  }

>>>>>>> 8868ba40
  return num_groups;
}


/**
 * @brief Returns the number of Materials in the Geometry.
 * @return the number of Materials
 */
int Geometry::getNumMaterials() {
  std::map<int, Material*> all_materials = getAllMaterials();
  int num_materials = all_materials.size();
  return num_materials;
}


/**
 * @brief Returns the number of Cells in the Geometry.
 * @return the number of Cells
 */
int Geometry::getNumCells() {

  int num_cells = 0;

  if (_root_universe != NULL) {
    std::map<int, Cell*> all_cells = _root_universe->getAllCells();
    num_cells = all_cells.size();
  }

  return num_cells;
}


/**
 * @brief Return the max Track segment length computed during segmentation (cm)
 * @return max Track segment length (cm)
 */
double Geometry::getMaxSegmentLength() {
  return _max_seg_length;
}


/**
 * @brief Return the min Track segment length computed during segmentation (cm)
 * @return min Track segment length (cm)
 */
double Geometry::getMinSegmentLength() {
  return _min_seg_length;
}


/**
 * @brief Return a std::map container of Material IDs (keys) with Materials
 *        pointers (values).
 * @return a std::map of Materials indexed by Material ID in the geometry
 */
std::map<int, Material*> Geometry::getAllMaterials() {

  std::map<int, Material*> all_materials;
  Cell* cell;
  Material* material;

  if (_root_universe != NULL) {
    std::map<int, Cell*> all_cells = _root_universe->getAllCells();
    std::map<int, Cell*>::iterator iter;

    for (iter = all_cells.begin(); iter != all_cells.end(); ++iter) {
      cell = (*iter).second;

      if (cell->getType() == MATERIAL) {
        material = static_cast<CellBasic*>(cell)->getMaterial();
        all_materials[material->getId()] = material;
      }
    }
  }

  return all_materials;
}


/**
 * @brief Return a std::map container of Cell IDs (keys) with Cells
 *        pointers (values).
 * @return a std::map of Cells indexed by Cell ID in the geometry
 */
std::map<int, Cell*> Geometry::getAllMaterialCells() {

  std::map<int, Cell*> all_material_cells;
  Cell* cell;

  if (_root_universe != NULL) {
    std::map<int, Cell*> all_cells = _root_universe->getAllCells();
    std::map<int, Cell*>::iterator iter;

    for (iter = all_cells.begin(); iter != all_cells.end(); ++iter) {
      cell = (*iter).second;

      if (cell->getType() == MATERIAL)
        all_material_cells[cell->getId()] = cell;
    }
  }

  return all_material_cells;
}


/**
 * @brief Returns the Universe at the root node in the CSG tree.
 * @return the root Universe
 */
Universe* Geometry::getRootUniverse() {
  return _root_universe;
}


/**
 * @brief Returns a pointer to the CMFD object.
 * @return A pointer to the CMFD object
 */
Cmfd* Geometry::getCmfd(){
  return _cmfd;
}


/**
 * @brief Sets the root Universe for the CSG tree.
 * @param root_universe the root Universe of the CSG tree.
 */
<<<<<<< HEAD
void Geometry::setRootUniverse(Universe* root_universe) {
  _root_universe = root_universe;
=======
void Geometry::addMaterial(Material* material) {

  try {
    /* Check that the sum of the Material's absorption and scattering
     * cross-sections equals its total cross-section */
    material->checkSigmaT();
    _materials.insert(std::pair<int,Material*>(material->getId(), material));
    log_printf(INFO, "Added Material with ID = %d to Geometry",
               material->getId());
  }
  catch (std::exception &e) {
    log_printf(ERROR, "Unable to add Material with ID = %d to Geometry. "
               "Backtrace:\n%s", material->getId(), e.what());
  }
>>>>>>> 8868ba40
}


/**
 * @brief Sets the pointer to a CMFD object used for acceleration.
 * @param A pointer to the CMFD object
 */
void Geometry::setCmfd(Cmfd* cmfd){
  _cmfd = cmfd;
}


/**
 * @brief Find the Cell that this LocalCoords object is in at the lowest level
 *        of the nested Universe hierarchy.
 * @details This method assumes that the LocalCoords has been initialized
 *          with coordinates and a Universe ID. The method will recursively
 *          find the Cell on the lowest level of the nested Universe hierarchy
 *          by building a linked list of LocalCoords from the LocalCoord
 *          passed in as an argument down to the lowest level Cell found. In
 *          the process it will set the coordinates at each level of the
 *          hierarchy for each LocalCoord in the linked list for the Lattice
 *          or Universe that it is in. If the LocalCoords is outside the bounds
 *          of the Geometry or on the boundaries this method will return NULL;
 *          otherwise it will return a pointer to the Cell that is found by the
 *          recursive Geometry::findCell(...) method.
 * @param coords pointer to a LocalCoords object
 * @return returns a pointer to a Cell if found, NULL if no Cell found
 */
CellBasic* Geometry::findCellContainingCoords(LocalCoords* coords) {

  Universe* univ = coords->getUniverse();
  Cell* cell;

  if (universe_id == 0){
    if (!withinBounds(coords))
      return NULL;
  }

  if (univ->getType() == SIMPLE)
    cell = univ->findCell(coords);
  else
    cell = static_cast<Lattice*>(univ)->findCell(coords);

  return static_cast<CellBasic*>(cell);
}


/**
 * @brief Find the first Cell of a Track segment with a starting Point that is
 *        represented by the LocalCoords method parameter.
 * @details This method assumes that the LocalCoords has been initialized
 *          with coordinates and a Universe ID. This method will move the
 *          initial starting point by a small amount along the direction of
 *          the Track in order to ensure that the track starts inside of a
 *          distinct FSR rather than on the boundary between two of them.
 *          The method will recursively find the LocalCoords by building a
 *          linked list of LocalCoords from the LocalCoords passed in as an
 *          argument down to the Cell found in the lowest level of the nested
 *          Universe hierarchy. In the process, the method will set the
 *          coordinates at each level in the nested Universe hierarchy for
 *          each LocalCoord in the linked list for the Lattice or Universe
 *          that it is in.
 * @param coords pointer to a LocalCoords object
 * @param angle the angle for a trajectory projected from the LocalCoords
 * @return returns a pointer to a cell if found, NULL if no cell found
*/
CellBasic* Geometry::findFirstCell(LocalCoords* coords, double angle) {
  double delta_x = cos(angle) * TINY_MOVE;
  double delta_y = sin(angle) * TINY_MOVE;
  coords->adjustCoords(delta_x, delta_y);
  return findCellContainingCoords(coords);
}


/**
 * @brief Find the Material for a flat source region ID.
 * @details  This method finds the fsr_id within the 
 *           _FSR_to_material_IDs map and returns the corresponding
 *           pointer to the Material object.
 * @param fsr_id a FSR id
 * @return a pointer to the Material that this FSR is in
 */
Material* Geometry::findFSRMaterial(int fsr_id) {
  std::map<int, Material*> materials = getAllMaterials();
  return materials[_FSRs_to_material_IDs.at(fsr_id)];
}


/**
 * @brief Finds the next Cell for a LocalCoords object along a trajectory
 *        defined by some angle (in radians from 0 to Pi).
 * @details The method will update the LocalCoords passed in as an argument
 *          to be the one at the boundary of the next Cell crossed along the
 *          given trajectory. It will do this by finding the minimum distance
 *          to the surfaces at all levels of the coords hierarchy.
 *          If the LocalCoords is outside the bounds of the Geometry or on 
 *          the boundaries this method will return NULL; otherwise it will 
 *          return a pointer to the Cell that the LocalCoords will reach 
 *          next along its trajectory.
 * @param coords pointer to a LocalCoords object
 * @param angle the angle of the trajectory
 * @return a pointer to a Cell if found, NULL if no Cell found
 */
CellBasic* Geometry::findNextCell(LocalCoords* coords, double angle) {

  Cell* cell = NULL;
  double dist;
  double min_dist = std::numeric_limits<double>::infinity();
  Point surf_intersection;

  /* Find the current Cell */
  cell = findCellContainingCoords(coords);

  /* Get lowest level coords */
  coords = coords->getLowestLevel();

  /* If the current coords is not in any Cell, return NULL */
  if (cell == NULL)
    return NULL;

  /* If the current coords is inside a Cell, look for next Cell */
  else {

    /* Ascend universes until at the highest level.
     * At each universe/lattice level get distance to next
     * universe or lattice cell. Recheck min_dist. */
    while (coords != NULL) {

      /* If we reach a LocalCoord in a Lattice, find the distance to the
       * nearest lattice cell boundary */
      if (coords->getType() == LAT) {
        Lattice* lattice = coords->getLattice();
        dist = lattice->minSurfaceDist(coords->getPoint(), angle);
      }
      /* If we reach a LocalCoord in a Universe, find the distance to the
       * nearest cell surface */
      else{
        Universe* universe = coords->getUniverse();
        dist = universe->minSurfaceDist(coords->getPoint(), angle);
      }

      /* Recheck min distance */
      min_dist = std::min(dist, min_dist);

      /* Ascend one level */
      if (coords->getUniverse() == _root_universe)
        break;
      else{
        coords = coords->getPrev();
        coords->prune();
      }
    }

    /* Check for distance to nearest CMFD mesh cell boundary */
    if (_cmfd != NULL){
      Lattice* lattice = _cmfd->getLattice();
      dist = lattice->minSurfaceDist(coords->getPoint(), angle);
      min_dist = std::min(dist, min_dist);
    }

    /* Move point and get next cell */
    double delta_x = cos(angle) * (min_dist + TINY_MOVE);
    double delta_y = sin(angle) * (min_dist + TINY_MOVE);
    coords->adjustCoords(delta_x, delta_y);
    return findCellContainingCoords(coords);
  }
}


/**
 * @brief Find and return the ID of the flat source region that a given
 *        LocalCoords object resides within.
 * @param coords a LocalCoords object pointer
 * @return the FSR ID for a given LocalCoords object
 */
int Geometry::findFSRId(LocalCoords* coords) {

  int fsr_id = 0;
  LocalCoords* curr = coords;
  curr = coords->getLowestLevel();
  std::hash<std::string> key_hash_function;

  /* Generate unique FSR key */
  std::size_t fsr_key_hash = key_hash_function(getFSRKey(coords));

  /* If FSR has not been encountered, update FSR maps and vectors */
  if (_FSR_keys_map.find(fsr_key_hash) == _FSR_keys_map.end()){

    /* Get the cell that contains coords */
    CellBasic* cell = findCellContainingCoords(curr);
    
    /* Get the lock */
    omp_set_lock(_num_FSRs_lock);

    /* Recheck to see if FSR has been added to maps after getting the lock */
    if (_FSR_keys_map.find(fsr_key_hash) != _FSR_keys_map.end())
      fsr_id = _FSR_keys_map.at(fsr_key_hash)._fsr_id;
    else{

        /* Add FSR information to FSR key map and FSR_to vectors */
      fsr_id = _num_FSRs;
      fsr_data* fsr = new fsr_data;
      fsr->_fsr_id = fsr_id;
      Point* point = new Point();
      point->setCoords(coords->getHighestLevel()->getX(), 
                       coords->getHighestLevel()->getY());
      fsr->_point = point;
      _FSR_keys_map[fsr_key_hash] = *fsr;
      _FSRs_to_keys.push_back(fsr_key_hash);
      _FSRs_to_material_IDs.push_back(cell->getMaterial()->getId());

      /* If CMFD acceleration is on, add FSR to CMFD cell */
      if (_cmfd != NULL){
        int cmfd_cell = _cmfd->findCmfdCell(coords->getHighestLevel());
        _cmfd->addFSRToCell(cmfd_cell, fsr_id);
      }

      /* Increment FSR counter */
      _num_FSRs++;
    }

    /* Release lock */
    omp_unset_lock(_num_FSRs_lock);

  }
  /* If FSR has already been encountered, get the fsr id from map */
  else
    fsr_id = _FSR_keys_map.at(fsr_key_hash)._fsr_id;

  return fsr_id;
}


/**
 * @brief Return the ID of the flat source region that a given
 *        LocalCoords object resides within.
 * @param coords a LocalCoords object pointer
 * @return the FSR ID for a given LocalCoords object
 */
int Geometry::getFSRId(LocalCoords* coords) {

  int fsr_id = 0;
  std::string fsr_key;
  std::hash<std::string> key_hash_function;

  try{
    fsr_key = getFSRKey(coords);
    fsr_id = _FSR_keys_map.at(key_hash_function(fsr_key))._fsr_id;
  }
  catch(std::exception &e) {
    log_printf(ERROR, "Could not find FSR ID with key: %s. Try creating "
               "geometry with finer track laydown. "
               "Backtrace:%s", fsr_key.c_str(), e.what());
  }

  return fsr_id;
}


/**
 * @brief Return the characteristic point for a given FSR ID
 * @param fsr_id the FSR ID
 * @return the FSR's characteristic point
 */
Point* Geometry::getFSRPoint(int fsr_id) {

  Point* point;

  try{
    point = _FSR_keys_map.at(_FSRs_to_keys.at(fsr_id))._point;
  }
  catch(std::exception &e) {
    log_printf(ERROR, "Could not find characteristic point in FSR: %i. "
               "Backtrace:%s", fsr_id, e.what());
  }

  return point;
}


/**
 * @brief Generate a string FSR "key" that identifies an FSR by its
 *        unique hierarchical lattice/universe/cell structure.
 * @detail Since not all FSRs will reside on the absolute lowest universe
 *         level and Cells might overlap other cells, it is important to
 *         have a method for uniquely identifying FSRs. This method
 *         createds a unique FSR key by constructing a structured string
 *         that describes the hierarchy of lattices/universes/cells.
 * @param coords a LocalCoords object pointer
 * @return the FSR key
 */
std::string Geometry::getFSRKey(LocalCoords* coords) {

  std::stringstream key;
  LocalCoords* curr = coords->getHighestLevel();
  std::ostringstream curr_level_key;

  /* If CMFD is on, get CMFD latice cell and write to key */
  if (_cmfd != NULL){
      curr_level_key << _cmfd->getLattice()->getLatX(curr->getPoint());
      key << "CMFD = (" << curr_level_key.str() << ", ";
      curr_level_key.str(std::string());
      curr_level_key << _cmfd->getLattice()->getLatY(curr->getPoint());
      key << curr_level_key.str() << ") : ";
  }

  /* Descend the linked list hierarchy until the lowest level has
   * been reached */
  while(curr != NULL){

    /* Clear string stream */
    curr_level_key.str(std::string());

    if (curr->getType() == LAT) {

      /* Write lattice ID and lattice cell to key */
      curr_level_key << curr->getLattice()->getId();
      key << "LAT = " << curr_level_key.str() << " (";
      curr_level_key.str(std::string());
      curr_level_key << curr->getLatticeX();
      key << curr_level_key.str() << ", ";
      curr_level_key.str(std::string());
      curr_level_key << curr->getLatticeY();
      key << curr_level_key.str() << ") : ";
    }
    else{
      /* write universe ID to key */
      curr_level_key << curr->getUniverse()->getId();
      key << "UNIV = " << curr_level_key.str() << " : ";
    }

    /* If lowest coords reached break; otherwise get next coords */
    if (curr->getNext() == NULL)
      break;
    else
      curr = curr->getNext();
  }

  /* clear string stream */
  curr_level_key.str(std::string());

  /* write cell id to key */
  curr_level_key << curr->getCell()->getId();
  key << "CELL = " << curr_level_key.str();

  return key.str();
}



/**
 * @brief Subidivides all Cells in the Geometry into rings and angular sectors.
 * @details This method is called by the Geometry::initializeFlatSourceRegions()
 *          method but may also be called by the user in Python if needed:
 *
 * @code
 *          geometry.subdivideCells()
 * @endcode
 */
void Geometry::subdivideCells() {

  std::map<int, Universe*> all_universes = _root_universe->getAllUniverses();
  std::map<int, Universe*>::iterator iter;

  std::map<int, Cell*>::iterator iter1;
  std::map<int, Cell*> cells;

  /* Loop over all Universe in the Geometry and instruct each to inform
   * their Cells to subdivide into rings and sectors as specified by
   * the user during Cell instantiation */
  for (iter = all_universes.begin(); iter != all_universes.end(); ++iter)
    (*iter).second->subdivideCells();
}


/**
 * @brief Compute the number of flat source regions in the Geometry and
 *        initialize arrays for FSR IDs and maps.
 * @details This method is intended to be called by the user before initiating
 *          source iteration. This method first subdivides all Cells by calling
 *          the Geometry::subdivideCells() method. Then it computes the total
 *          number of FSRs in the Geometry and initializes integer arrays of
 *          maps to Cells and Materials UIDs/IDs indexed by FSR IDs.
 */
void Geometry::initializeFlatSourceRegions() {

  /* Subdivide Cells into sectors and rings */
  subdivideCells();

  /* Assign UIDs to materials */
  std::map<int, Material*> materials = getAllMaterials();
  std::map<int, Material*>::iterator iter;
  int uid = 0;
  for (iter = materials.begin(); iter != materials.end(); ++iter){
    iter->second->setUid(uid);
    uid++;
  }

  /* Initialize CMFD */
  if (_cmfd != NULL)
    initializeCmfd();
}


/**
 * @brief This method performs ray tracing to create Track segments within each
 *        flat source region in the Geometry.
 * @details This method starts at the beginning of a Track and finds successive
 *          intersection points with FSRs as the Track crosses through the
 *          Geometry and creates segment structs and adds them to the Track.
 * @param track a pointer to a track to segmentize
 * @param max_optical_length the maximum optical length a segment is allowed to
 *          have
 */
void Geometry::segmentize(Track* track, FP_PRECISION max_optical_length) {

  /* Track starting Point coordinates and azimuthal angle */
  double x0 = track->getStart()->getX();
  double y0 = track->getStart()->getY();
  double phi = track->getPhi();

  /* Length of each segment */
  FP_PRECISION segment_length;
  Material* segment_material;
  int fsr_id;
  FP_PRECISION* sigma_t;
  int min_num_segments;
  int num_segments;
<<<<<<< HEAD
  int num_groups = getNumEnergyGroups();
=======
  int num_groups;
>>>>>>> 8868ba40

  /* Use a LocalCoords for the start and end of each segment */
  LocalCoords segment_start(x0, y0);
  LocalCoords segment_end(x0, y0);
  segment_start.setUniverse(_root_universe);
  segment_end.setUniverse(_root_universe);

  /* Find the Cell containing the Track starting Point */
  Cell* curr = findFirstCell(&segment_end, phi);
  Cell* prev;

  /* If starting Point was outside the bounds of the Geometry */
  if (curr == NULL)
    log_printf(ERROR, "Could not find a Cell containing the start Point "
               "of this Track: %s", track->toString().c_str());

  /* While the end of the segment's LocalCoords is still within the Geometry,
   * move it to the next Cell, create a new segment, and add it to the
   * Geometry */
  while (curr != NULL) {

    segment_end.copyCoords(&segment_start);

    /* Find the next Cell along the Track's trajectory */
    prev = curr;
    curr = findNextCell(&segment_end, phi);

    /* Checks to make sure that new Segment does not have the same start
     * and end Points */
    if (segment_start.getX() == segment_end.getX() &&
      segment_start.getY() == segment_end.getY()) {

      log_printf(ERROR, "Created a Track segment with the same start and end "
                 "point: x = %f, y = %f", segment_start.getX(),
                  segment_start.getY());
    }

    /* Find the segment length between the segment's start and end points */
    segment_length = FP_PRECISION(segment_end.getPoint()
                      ->distanceToPoint(segment_start.getPoint()));
    segment_material = static_cast<CellBasic*>(prev)->getMaterial();
    sigma_t = segment_material->getSigmaT();

    /* Find the ID of the FSR that contains the segment */
    fsr_id = findFSRId(&segment_start);

    /* Compute the number of Track segments to cut this segment into to ensure
     * that it's length is small enough for the exponential table */
    min_num_segments = 1;
<<<<<<< HEAD
    for (int e=0; e < num_groups; e++) {
      num_segments = ceil(segment_length * sigma_t[e] / 10.0);
=======
    num_groups = segment_material->getNumEnergyGroups();
    for (int g=0; g < num_groups; g++) {
      num_segments = ceil(segment_length * sigma_t[g] / max_optical_length);
>>>>>>> 8868ba40
      if (num_segments > min_num_segments)
        min_num_segments = num_segments;
    }

    /* "Cut up" Track segment into sub-segments such that the length of each
     * does not exceed the size of the exponential table in the Solver */
    for (int i=0; i < min_num_segments; i++) {

      /* Create a new Track segment */
      segment* new_segment = new segment;
      new_segment->_material = segment_material;
      new_segment->_length = segment_length / FP_PRECISION(min_num_segments);

      /* Update the max and min segment lengths */
      if (segment_length > _max_seg_length)
        _max_seg_length = segment_length;
      if (segment_length < _min_seg_length)
        _min_seg_length = segment_length;

      log_printf(DEBUG, "segment start x = %f, y = %f, segment end "
                 "x = %f, y = %f", segment_start.getX(), segment_start.getY(),
                 segment_end.getX(), segment_end.getY());

      new_segment->_region_id = fsr_id;

      /* Save indicies of CMFD Mesh surfaces that the Track segment crosses */
      if (_cmfd != NULL){

        /* Find cmfd cell that segment lies in */
        int cmfd_cell = _cmfd->findCmfdCell(&segment_start);

        /* Reverse nudge from surface to determine whether segment start or end
         * points lie on a cmfd surface. */
        double delta_x = cos(phi) * TINY_MOVE;
        double delta_y = sin(phi) * TINY_MOVE;
        segment_start.adjustCoords(-delta_x, -delta_y);
        segment_end.adjustCoords(-delta_x, -delta_y);

        if (i == min_num_segments-1)
          new_segment->_cmfd_surface_fwd =
              _cmfd->findCmfdSurface(cmfd_cell, &segment_end);
        else
          new_segment->_cmfd_surface_fwd = -1;

        if (i == 0)
          new_segment->_cmfd_surface_bwd =
              _cmfd->findCmfdSurface(cmfd_cell, &segment_start);
        else
          new_segment->_cmfd_surface_bwd = -1;

        /* Re-nudge segments from surface. */
        segment_start.adjustCoords(delta_x, delta_y);
        segment_end.adjustCoords(delta_x, delta_y);

      }

      /* Add the segment to the Track */
      track->addSegment(new_segment);

    }
  }

  log_printf(DEBUG, "Created %d segments for Track: %s",
             track->getNumSegments(), track->toString().c_str());

  /* Truncate the linked list for the LocalCoords */
  segment_start.prune();
  segment_end.prune();

  log_printf(DEBUG, "Track %d max. segment length: %f",
             track->getUid(), _max_seg_length);
  log_printf(DEBUG, "Track %d min. segment length: %f",
             track->getUid(), _min_seg_length);

  return;
}


/**
 * @brief Determines the fissionability of each Universe within this Geometry.
 * @details A Universe is determined fissionable if it contains a CellBasic
 *          filled by a Material with a non-zero fission cross-section. Note
 *          that this method recurses through all Universes at each level in
 *          the nested Universe hierarchy. Users should only call this method
 *          without a parameter (the default) from Python as follows to ensure
 *          that the recursion starts from the uppermost Universe level:
 *
 * @code
 *          geometry.computeFissionability()
 * @endcode
 *
 * @param univ the Universe of interest (default is NULL)
 */
void Geometry::computeFissionability(Universe* univ) {

  bool fissionable = false;

  Material* material;
  std::map<int, Material*> materials;
	std::map<int, Material*>::iterator mat_iter;

  Universe* universe;
  std::map<int, Universe*> universes;
	std::map<int, Universe*>::iterator univ_iter;

  /* If no Universe was passed in as an argument, then this is the first
   * recursive call from a user via Python, so get the base Universe */
  if (univ == NULL)
    univ = _root_universe;

  /* If a Universe was passed in as an argument, then this is a recursive
   * call with a Universe at a lower level in the nested Universe hierarchy */
  if (univ->getType() == SIMPLE) {
    materials = univ->getAllMaterials();
    universes = univ->getAllUniverses();
  }

  else
    universes = static_cast<Lattice*>(univ)->getAllUniverses();

  /* Loop over the nested Universes first to ensure that fissionability
   * is set at each nested Universe level */
  for (univ_iter=universes.begin(); univ_iter != universes.end(); ++univ_iter) {
    universe = univ_iter->second;

    /* Recursively check whether this nested Universe is fissionable */
    computeFissionability(universe);

    if (universe->isFissionable())
      fissionable = true;
  }

  /* Loop over the Materials in this Universe at this level */
  for (mat_iter=materials.begin(); mat_iter != materials.end(); ++mat_iter) {
    material = mat_iter->second;

    /* Check whether this Material is fissionable or not */
    if (material->isFissionable())
      fissionable = true;
  }

  /* Set this Universe's fissionability based on the nested Universes
   * and Materials within it */
  univ->setFissionability(fissionable);
}


/**
 * @brief Converts this Geometry's attributes to a character array.
 * @details This method calls the toString() method for all Materials,
 *          Surfaces, Cell, Universes and Lattices contained by the Geometry.
 * @return a character array of this Geometry's class attributes
 */
std::string Geometry::toString() {

  std::stringstream string;

  std::map<int, Cell*> all_cells = _root_universe->getAllCells();
  std::map<int, Universe*> all_universes = _root_universe->getAllUniverses();

  std::map<int, Cell*>::iterator cell_iter;
  std::map<int, Universe*>::iterator univ_iter;

  string << "\n\tCells:\n\t\t";
  for (cell_iter = all_cells.begin(); cell_iter != all_cells.end(); ++cell_iter)
    string << cell_iter->second->toString() << "\n\t\t";

  string << "\n\tUniverses:\n\t\t";
  for (univ_iter = all_universes.begin();
       univ_iter != all_universes.end(); ++univ_iter)
    string << univ_iter->second->toString() << "\n\t\t";

  std::string formatted_string = string.str();
  formatted_string.erase(formatted_string.end()-3);

  return formatted_string;
}


/**
 * @brief Prints a string representation of all of the Geometry's attributes to
 *        the console.
 * @details This method calls the printString() method for all Materials,
 *          Surfaces, Cell, Universes and Lattices contained by the Geometry.
 */
void Geometry::printString() {
  log_printf(RESULT, toString().c_str());
}


/**
 * @brief This is a method that initializes the CMFD Lattice and sets
 *          CMFD parameters.
 */
void Geometry::initializeCmfd(){

  /* Get information about geometry and CMFD mesh */
  int num_x = _cmfd->getNumX();
  int num_y = _cmfd->getNumY();
  double height = getHeight();
  double width = getWidth();
  double cell_width = width / num_x;
  double cell_height = height / num_y;
<<<<<<< HEAD
=======
  int num_groups = getNumEnergyGroups();
>>>>>>> 8868ba40

  /* Create CMFD lattice and set properties */
  Lattice* lattice = new Lattice();
  lattice->setWidth(cell_width, cell_height);
  lattice->setNumX(num_x);
  lattice->setNumY(num_y);
  lattice->setOffset(getMinX() + getWidth()/2.0, 
                     getMinY() + getHeight()/2.0);
  _cmfd->setLattice(lattice);


  /* Set CMFD mesh boundary conditions */
  _cmfd->setBoundary(0, getMinXBoundaryType());
  _cmfd->setBoundary(1, getMinYBoundaryType());
  _cmfd->setBoundary(2, getMaxXBoundaryType());
  _cmfd->setBoundary(3, getMaxYBoundaryType());

  /* Set CMFD mesh dimensions and number of groups */
  _cmfd->setWidth(width);
  _cmfd->setHeight(height);
<<<<<<< HEAD
  _cmfd->setNumMOCGroups(getNumEnergyGroups());
=======
  _cmfd->setNumMOCGroups(num_groups);
>>>>>>> 8868ba40

  /* If user did not set CMFD group structure, create CMFD group
  * structure that is the same as the MOC group structure */
  if (_cmfd->getNumCmfdGroups() == 0)
<<<<<<< HEAD
    _cmfd->setGroupStructure(NULL, getNumEnergyGroups()+1);
=======
    _cmfd->setGroupStructure(NULL, num_groups+1);
>>>>>>> 8868ba40

  /* Intialize CMFD Maps */
  _cmfd->initializeCellMap();
  _cmfd->initializeGroupMap();
}


/**
 * @brief Returns the map that maps FSR keys to FSR IDs
 * @return _FSR_keys_map map of FSR keys to FSR IDs
 */
std::unordered_map<std::size_t, fsr_data> Geometry::getFSRKeysMap(){
  return _FSR_keys_map;
}


/**
 * @brief Returns the vector that maps FSR IDs to FSR key hashes
 * @return _FSR_keys_map map of FSR keys to FSR IDs
 */
std::vector<std::size_t> Geometry::getFSRsToKeys(){
  return _FSRs_to_keys;
}


/**
 * @brief Return a vector indexed by flat source region IDs which contain
 *        the corresponding Material IDs.
 * @return an integer vector of FSR-to-Material IDs indexed by FSR ID
 */
std::vector<int> Geometry::getFSRsToMaterialIDs() {
  if (_num_FSRs == 0)
    log_printf(ERROR, "Unable to return the FSR-to-Material map array since "
               "the Geometry has not initialized FSRs.");

  return _FSRs_to_material_IDs;
}


/**
 * @brief Sets the _FSR_keys_map map
 * @details The _FSR_keys_map stores a hash of a std::string representing
 *          the Lattice/Cell/Universe hierarchy for a unique region
 *          and the associated FSR data. fsr_data is a struct that contains
 *          a unique FSR id and a Point located in the highest level Universe
 *          that is contained in the FSR. This method is used when the tracks 
 *          are read from file to avoid unnecessary segmentation.  
 * @param FSR_keys_map map of FSR keys to FSR data
 */
void Geometry::setFSRKeysMap(std::unordered_map<std::size_t, fsr_data> 
                             FSR_keys_map){
  _FSR_keys_map = FSR_keys_map;
}


/**
 * @brief Sets the _FSRs_to_keys vector
 * @param FSRs_to_keys vector of FSR key hashes indexed by FSR IDs
 */
void Geometry::setFSRsToKeys(std::vector<std::size_t> FSRs_to_keys){
  _FSRs_to_keys = FSRs_to_keys;
}


/**
 * @brief Sets the _FSRs_to_material_IDs vector
 * @param FSRs_to_material_IDs vector mapping FSR IDs to cells
 */
void Geometry::setFSRsToMaterialIDs(std::vector<int> FSRs_to_material_IDs){
  _FSRs_to_material_IDs = FSRs_to_material_IDs;
}


bool Geometry::withinBounds(LocalCoords* coords){

  double x = coords->getX();
  double y = coords->getY();
  
  if (x < getMinX() || x > getMaxX() || y < getMinY() || y > getMaxY())
    return false;
  else
    return true;
}<|MERGE_RESOLUTION|>--- conflicted
+++ resolved
@@ -23,17 +23,6 @@
   _max_seg_length = 0;
   _min_seg_length = std::numeric_limits<double>::infinity();
 
-<<<<<<< HEAD
-=======
-  /* Default boundary conditions are reflective */
-  _top_bc    = REFLECTIVE;
-  _bottom_bc = REFLECTIVE;
-  _left_bc   = REFLECTIVE;
-  _right_bc  = REFLECTIVE;
-
-  _num_FSRs = 0;
-
->>>>>>> 8868ba40
   /* Initialize CMFD object to NULL */
   _cmfd = NULL;
 
@@ -213,7 +202,6 @@
  */
 int Geometry::getNumEnergyGroups() {
 
-<<<<<<< HEAD
   std::map<int, Material*> materials = getAllMaterials();
 
   if (materials.size() == 0)
@@ -230,22 +218,6 @@
                  "%d and %d", num_groups, iter->second->getNumEnergyGroups());
   }
 
-=======
-  std::map<int, Material*>::iterator iter;
-  int num_groups = _materials.begin()->second->getNumEnergyGroups();
-
-  if (_materials.size() == 0)
-    log_printf(ERROR, "Unable to return the number of energy groups from "
-               "the Geometry since it does not contain any Materials");
-
-  for (iter = _materials.begin(); iter != _materials.end(); ++iter) {
-    if (iter->second->getNumEnergyGroups() != num_groups)
-      log_printf(ERROR, "Unable to return the number of energy groups from "
-                 "the Geometry since it contains different numbers of groups: "
-                 "%d and %d", num_groups, iter->second->getNumEnergyGroups());
-  }
-
->>>>>>> 8868ba40
   return num_groups;
 }
 
@@ -373,25 +345,8 @@
  * @brief Sets the root Universe for the CSG tree.
  * @param root_universe the root Universe of the CSG tree.
  */
-<<<<<<< HEAD
 void Geometry::setRootUniverse(Universe* root_universe) {
   _root_universe = root_universe;
-=======
-void Geometry::addMaterial(Material* material) {
-
-  try {
-    /* Check that the sum of the Material's absorption and scattering
-     * cross-sections equals its total cross-section */
-    material->checkSigmaT();
-    _materials.insert(std::pair<int,Material*>(material->getId(), material));
-    log_printf(INFO, "Added Material with ID = %d to Geometry",
-               material->getId());
-  }
-  catch (std::exception &e) {
-    log_printf(ERROR, "Unable to add Material with ID = %d to Geometry. "
-               "Backtrace:\n%s", material->getId(), e.what());
-  }
->>>>>>> 8868ba40
 }
 
 
@@ -821,11 +776,7 @@
   FP_PRECISION* sigma_t;
   int min_num_segments;
   int num_segments;
-<<<<<<< HEAD
-  int num_groups = getNumEnergyGroups();
-=======
   int num_groups;
->>>>>>> 8868ba40
 
   /* Use a LocalCoords for the start and end of each segment */
   LocalCoords segment_start(x0, y0);
@@ -875,14 +826,9 @@
     /* Compute the number of Track segments to cut this segment into to ensure
      * that it's length is small enough for the exponential table */
     min_num_segments = 1;
-<<<<<<< HEAD
-    for (int e=0; e < num_groups; e++) {
-      num_segments = ceil(segment_length * sigma_t[e] / 10.0);
-=======
     num_groups = segment_material->getNumEnergyGroups();
     for (int g=0; g < num_groups; g++) {
       num_segments = ceil(segment_length * sigma_t[g] / max_optical_length);
->>>>>>> 8868ba40
       if (num_segments > min_num_segments)
         min_num_segments = num_segments;
     }
@@ -1086,10 +1032,6 @@
   double width = getWidth();
   double cell_width = width / num_x;
   double cell_height = height / num_y;
-<<<<<<< HEAD
-=======
-  int num_groups = getNumEnergyGroups();
->>>>>>> 8868ba40
 
   /* Create CMFD lattice and set properties */
   Lattice* lattice = new Lattice();
@@ -1110,20 +1052,12 @@
   /* Set CMFD mesh dimensions and number of groups */
   _cmfd->setWidth(width);
   _cmfd->setHeight(height);
-<<<<<<< HEAD
   _cmfd->setNumMOCGroups(getNumEnergyGroups());
-=======
-  _cmfd->setNumMOCGroups(num_groups);
->>>>>>> 8868ba40
 
   /* If user did not set CMFD group structure, create CMFD group
   * structure that is the same as the MOC group structure */
   if (_cmfd->getNumCmfdGroups() == 0)
-<<<<<<< HEAD
     _cmfd->setGroupStructure(NULL, getNumEnergyGroups()+1);
-=======
-    _cmfd->setGroupStructure(NULL, num_groups+1);
->>>>>>> 8868ba40
 
   /* Intialize CMFD Maps */
   _cmfd->initializeCellMap();
