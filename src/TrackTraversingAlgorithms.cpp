#include "TrackTraversingAlgorithms.h"
#include "CPUSolver.h"
#include "Quadrature.h"


/**
 * @brief Constructor for VolumeCalculator calls the TraverseTracks
 *        constructor
 * @param track_generator The TrackGenerator to pull tracking information
 */
VolumeCalculator::VolumeCalculator(TrackGenerator* track_generator)
                                  : TraverseTracks(track_generator) {
}


/**
 * @brief FSR volumes are calculated and saved in the TrackGenerator's FSR
 *        volumes buffer
 * @details VolumeKernels are created and used to loop over all segments and
 *          tally each segments contribution to FSR volumes.
 */
void VolumeCalculator::execute() {
#pragma omp parallel
  {
    VolumeKernel kernel(_track_generator);
    loopOverTracks(&kernel);
  }
}


/**
 * @brief Constructor for TransportSweep calls the TraverseTracks
 *        constructor and allocates temporary memory for local scalar fluxes
 * @param track_generator The TrackGenerator to pull tracking information from
 */
TransportSweep::TransportSweep(TrackGenerator* track_generator)
                              : TraverseTracks(track_generator) {
  _cpu_solver = NULL;

  /* Allocate temporary storage of FSR fluxes */
  int num_threads = omp_get_max_threads();
  int num_groups = track_generator->getGeometry()->getNumEnergyGroups();
  _thread_fsr_fluxes = new FP_PRECISION*[num_threads];
<<<<<<< HEAD
  for (int i=0; i < num_threads; i++)
    _thread_fsr_fluxes[i] = new FP_PRECISION[2*num_groups];
}


//FIXME
=======

  /* Allocate fluxes for the number of groups plus some extra space to prevent
   * false sharing conflicts */
  int array_width = num_groups + 8;
  for (int i=0; i < num_threads; i++)
    _thread_fsr_fluxes[i] = new FP_PRECISION[array_width];
}


/**
 * @brief Destructor deletes temporary storage of local scalar fluxes
 */
>>>>>>> 7741192e
TransportSweep::~TransportSweep() {
  int num_threads = omp_get_max_threads();
  for (int i=0; i < num_threads; i++)
    delete [] _thread_fsr_fluxes[i];
  delete [] _thread_fsr_fluxes;
}


/**
 * @brief MOC equations are applied to every segment in the TrackGenerator
 * @details onTrack(...) applies the MOC equations to each segment and
 *          transfers boundary fluxes for the corresponding Track.
 */
void TransportSweep::execute() {
#pragma omp parallel
  {
    loopOverTracks(NULL);
  }
}


/**
 * @brief Sets the CPUSolver so that TransportSweep can apply MOC equations
 * @details This allows TransportSweep to transfer boundary fluxes from the
 *          CPUSolver and tally scalar fluxes
 * @param cpu_solver The CPUSolver which applies the MOC equations
 */
void TransportSweep::setCPUSolver(CPUSolver* cpu_solver) {
  _cpu_solver = cpu_solver;
}


/**
 * @brief Applies the MOC equations the Track and segments
 * @details The MOC equations are applied to each segment, attenuating the
 *          Track's angular flux and tallying FSR contributions. Finally,
 *          Track boundary fluxes are transferred.
 * @param track The Track for which the angular flux is attenuated and
 *        transferred
 * @param segments The segments over which the MOC equations are applied
 */
void TransportSweep::onTrack(Track* track, segment* segments) {

<<<<<<< HEAD
    /* Get the temporary FSR flux */
  int tid = omp_get_thread_num();
  FP_PRECISION* thread_fsr_flux = _thread_fsr_fluxes[tid];

  /* Allocate temporary FSR flux locally */
  //  int num_groups = _track_generator->getGeometry()->getNumEnergyGroups();
  //  FP_PRECISION thread_fsr_flux[num_groups];
=======
  /* Get array for temporary scalar flux storage */
  int tid = omp_get_thread_num();
  FP_PRECISION* thread_fsr_flux = _thread_fsr_fluxes[tid];
>>>>>>> 7741192e

  /* Extract Track information */
  int track_id = track->getUid();
  int azim_index = track->getAzimAngleIndex();
  int num_segments = track->getNumSegments();
  FP_PRECISION* track_flux;

  /* Correct azimuthal index to first octant */
  Quadrature* quad = _track_generator->getQuadrature();

  /* Get the forward track flux */
  track_flux = _cpu_solver->getBoundaryFlux(track_id, true);

  /* Loop over each Track segment in forward direction */
  for (int s=0; s < num_segments; s++) {
    segment* curr_segment = &segments[s];
    _cpu_solver->tallyScalarFlux(curr_segment, azim_index, track_flux,
                                 thread_fsr_flux);
    _cpu_solver->tallyCurrent(curr_segment, azim_index, track_flux, true);
  }

  /* Transfer boundary angular flux to outgoing Track */
  _cpu_solver->transferBoundaryFlux(track_id, azim_index, true, track_flux);

  /* Get the backward track flux */
  track_flux = _cpu_solver->getBoundaryFlux(track_id, false);

  /* Loop over each Track segment in reverse direction */
  for (int s=num_segments-1; s >= 0; s--) {
    segment* curr_segment = &segments[s];
    _cpu_solver->tallyScalarFlux(curr_segment, azim_index, track_flux,
                                 thread_fsr_flux);
    _cpu_solver->tallyCurrent(curr_segment, azim_index, track_flux, false);
  }

  /* Transfer boundary angular flux to outgoing Track */
  _cpu_solver->transferBoundaryFlux(track_id, azim_index, false, track_flux);
}<|MERGE_RESOLUTION|>--- conflicted
+++ resolved
@@ -41,14 +41,6 @@
   int num_threads = omp_get_max_threads();
   int num_groups = track_generator->getGeometry()->getNumEnergyGroups();
   _thread_fsr_fluxes = new FP_PRECISION*[num_threads];
-<<<<<<< HEAD
-  for (int i=0; i < num_threads; i++)
-    _thread_fsr_fluxes[i] = new FP_PRECISION[2*num_groups];
-}
-
-
-//FIXME
-=======
 
   /* Allocate fluxes for the number of groups plus some extra space to prevent
    * false sharing conflicts */
@@ -61,7 +53,6 @@
 /**
  * @brief Destructor deletes temporary storage of local scalar fluxes
  */
->>>>>>> 7741192e
 TransportSweep::~TransportSweep() {
   int num_threads = omp_get_max_threads();
   for (int i=0; i < num_threads; i++)
@@ -105,19 +96,9 @@
  */
 void TransportSweep::onTrack(Track* track, segment* segments) {
 
-<<<<<<< HEAD
-    /* Get the temporary FSR flux */
-  int tid = omp_get_thread_num();
-  FP_PRECISION* thread_fsr_flux = _thread_fsr_fluxes[tid];
-
-  /* Allocate temporary FSR flux locally */
-  //  int num_groups = _track_generator->getGeometry()->getNumEnergyGroups();
-  //  FP_PRECISION thread_fsr_flux[num_groups];
-=======
   /* Get array for temporary scalar flux storage */
   int tid = omp_get_thread_num();
   FP_PRECISION* thread_fsr_flux = _thread_fsr_fluxes[tid];
->>>>>>> 7741192e
 
   /* Extract Track information */
   int track_id = track->getUid();
