#include "CPUSolver.h"

/**
 * @brief Constructor initializes array pointers for Tracks and Materials.
 * @details The constructor retrieves the number of energy groups and FSRs
 *          and azimuthal angles from the Geometry and TrackGenerator if
 *          passed in as parameters by the user. The constructor initalizes
 *          the number of OpenMP threads to a default of 1.
 * @param track_generator an optional pointer to the TrackGenerator
 */
CPUSolver::CPUSolver(TrackGenerator* track_generator)
  : Solver(track_generator) {

  setNumThreads(1);
  _FSR_locks = NULL;
}


/**
 * @brief Destructor deletes array for OpenMP mutual exclusion locks for
 *        FSR scalar flux updates, and calls Solver parent class destructor
 *        to deletes arrays for fluxes and sources.
 */
CPUSolver::~CPUSolver() {
  if (_FSR_locks != NULL)
    delete [] _FSR_locks;
}


/**
 * @brief Returns the number of shared memory OpenMP threads in use.
 * @return the number of threads
 */
int CPUSolver::getNumThreads() {
  return _num_threads;
}


/**
 * @brief Sets the number of shared memory OpenMP threads to use (>0).
 * @param num_threads the number of threads
 */
void CPUSolver::setNumThreads(int num_threads) {

  if (num_threads <= 0)
    log_printf(ERROR, "Unable to set the number of threads to %d "
               "since it is less than or equal to 0", num_threads);

  /* Set the number of threads for OpenMP */
  _num_threads = num_threads;
  omp_set_num_threads(_num_threads);
}


/**
 * @brief Assign a fixed source for a flat source region and energy group.
 * @details Fixed sources should be scaled to reflect the fact that OpenMOC
 *          normalizes the scalar flux such that the total energy- and
 *          volume-integrated production rate sums to 1.0.
 * @param fsr_id the flat source region ID
 * @param group the energy group
 * @param source the volume-averaged source in this group
 */
void CPUSolver::setFixedSourceByFSR(int fsr_id, int group,
                                    FP_PRECISION source) {

  Solver::setFixedSourceByFSR(fsr_id, group, source);

  /* Allocate the fixed sources array if not yet allocated */
  if (_fixed_sources == NULL) {
    int size = _num_FSRs * _num_groups;
    _fixed_sources = new FP_PRECISION[size];
    memset(_fixed_sources, 0.0, sizeof(FP_PRECISION) * size);
  }

  /* Warn the user if a fixed source has already been assigned to this FSR */
  if (_fixed_sources(fsr_id,group-1) != 0.)
    log_printf(WARNING, "Over-riding fixed source %f in FSR ID=%d with %f",
               _fixed_sources(fsr_id,group-1), fsr_id, source);

  /* Store the fixed source for this FSR and energy group */
  _fixed_sources(fsr_id,group-1) = source;
}


/**
 * @brief Initializes the FSR volumes and Materials array.
 * @details This method allocates and initializes an array of OpenMP
 *          mutual exclusion locks for each FSR for use in the
 *          transport sweep algorithm.
 */
void CPUSolver::initializeFSRs() {

  Solver::initializeFSRs();

  /* Allocate array of mutex locks for each FSR */
  _FSR_locks = new omp_lock_t[_num_FSRs];

  /* Loop over all FSRs to initialize OpenMP locks */
  #pragma omp parallel for schedule(guided)
  for (int r=0; r < _num_FSRs; r++)
    omp_init_lock(&_FSR_locks[r]);
}


/**
 * @brief Allocates memory for Track boundary angular flux and leakage
 *        and FSR scalar flux arrays.
 * @details Deletes memory for old flux arrays if they were allocated
 *          for a previous simulation.
 */
void CPUSolver::initializeFluxArrays() {

  /* Delete old flux arrays if they exist */
  if (_boundary_flux != NULL)
    delete [] _boundary_flux;

  if (_start_flux != NULL)
    delete [] _start_flux;

  if (_boundary_leakage != NULL)
    delete [] _boundary_leakage;

  if (_scalar_flux != NULL)
    delete [] _scalar_flux;

  if (_old_scalar_flux != NULL)
    delete [] _old_scalar_flux;

  int size;

  /* Allocate memory for the Track boundary flux and leakage arrays */
  try {
    size = 2 * _tot_num_tracks * _fluxes_per_track;

    _boundary_flux = new FP_PRECISION[size];
    _start_flux = new FP_PRECISION[size];
    _boundary_leakage = new FP_PRECISION[size];

    /* Allocate an array for the FSR scalar flux */
    size = _num_FSRs * _num_groups;
    _scalar_flux = new FP_PRECISION[size];
    _old_scalar_flux = new FP_PRECISION[size];
    memset(_scalar_flux, 0., size * sizeof(FP_PRECISION));
    memset(_old_scalar_flux, 0., size * sizeof(FP_PRECISION));
  }
  catch(std::exception &e) {
    log_printf(ERROR, "Could not allocate memory for the fluxes");
  }
}


/**
 * @brief Allocates memory for FSR source arrays.
 * @details Deletes memory for old source arrays if they were allocated for a
 *          previous simulation.
 */
void CPUSolver::initializeSourceArrays() {

  /* Delete old sources arrays if they exist */
  if (_reduced_sources != NULL)
    delete [] _reduced_sources;

  /* Allocate memory for all source arrays */
  try{
    int size = _num_FSRs * _num_groups;
    _reduced_sources = new FP_PRECISION[size];

    /* If no fixed sources were assigned, use a zeroes array */
    if (_fixed_sources == NULL) {
      _fixed_sources = new FP_PRECISION[size];
      memset(_fixed_sources, 0.0, sizeof(FP_PRECISION) * size);
    }
  }
  catch(std::exception &e) {
    log_printf(ERROR, "Could not allocate memory for FSR sources");
  }
}


/**
 * @brief Zero each Track's boundary fluxes for each energy group
 *        and polar angle in the "forward" and "reverse" directions.
 */
void CPUSolver::zeroTrackFluxes() {

  #pragma omp parallel for schedule(guided)
  for (int t=0; t < _tot_num_tracks; t++) {
    for (int d=0; d < 2; d++) {
      for (int pe=0; pe < _fluxes_per_track; pe++) {
        _boundary_flux(t,d,pe) = 0.0;
        _start_flux(t,d,pe) = 0.0;
      }
    }
  }
}


/**
 * @brief Copies values from the start flux into the boundary flux array
 *        for both the "forward" and "reverse" directions.
 */
void CPUSolver::copyBoundaryFluxes() {

  #pragma omp parallel for schedule(guided)
  for (int t=0; t < _tot_num_tracks; t++) {
    for (int d=0; d < 2; d++) {
      for (int pe=0; pe < _fluxes_per_track; pe++)
        _boundary_flux(t,d,pe) = _start_flux(t,d,pe);
    }
  }
}


/**
 * @brief Set the scalar flux for each FSR and energy group to some value.
 * @param value the value to assign to each FSR scalar flux
 */
void CPUSolver::flattenFSRFluxes(FP_PRECISION value) {

  #pragma omp parallel for schedule(guided)
  for (int r=0; r < _num_FSRs; r++) {
    for (int e=0; e < _num_groups; e++)
      _scalar_flux(r,e) = value;
  }
}


/**
 * @brief Stores the FSR scalar fluxes in the old scalar flux array.
 */
void CPUSolver::storeFSRFluxes() {

  #pragma omp parallel for schedule(guided)
  for (int r=0; r < _num_FSRs; r++) {
    for (int e=0; e < _num_groups; e++)
      _old_scalar_flux(r,e) = _scalar_flux(r,e);
  }
}


/**
 * @brief Normalizes all FSR scalar fluxes and Track boundary angular
 *        fluxes to the total fission source (times \f$ \nu \f$).
 */
void CPUSolver::normalizeFluxes() {

  FP_PRECISION* nu_sigma_f;
  FP_PRECISION volume;
  FP_PRECISION tot_fission_source;
  FP_PRECISION norm_factor;

  int size = _num_FSRs * _num_groups;
  FP_PRECISION* fission_sources = new FP_PRECISION[_num_FSRs * _num_groups];

  /* Compute total fission source for each FSR, energy group */
  #pragma omp parallel for private(volume, nu_sigma_f) schedule(guided)
  for (int r=0; r < _num_FSRs; r++) {

    /* Get pointers to important data structures */
    nu_sigma_f = _FSR_materials[r]->getNuSigmaF();
    volume = _FSR_volumes[r];

    for (int e=0; e < _num_groups; e++)
      fission_sources(r,e) = nu_sigma_f[e] * _scalar_flux(r,e) * volume;
  }

  /* Compute the total fission source */

  tot_fission_source = pairwise_sum<FP_PRECISION>(fission_sources,size);

  /* Deallocate memory for fission source array */
  delete [] fission_sources;

  /* Normalize scalar fluxes in each FSR */
  norm_factor = 1.0 / tot_fission_source;

  log_printf(DEBUG, "Tot. Fiss. Src. = %f, Norm. factor = %f",
             tot_fission_source, norm_factor);

  #pragma omp parallel for schedule(guided)
  for (int r=0; r < _num_FSRs; r++) {
    for (int e=0; e < _num_groups; e++)
      _scalar_flux(r,e) *= norm_factor;
  }

  /* Normalize angular boundary fluxes for each Track */
  #pragma omp parallel for schedule(guided)
  for (int i=0; i < _tot_num_tracks; i++) {
    for (int j=0; j < 2; j++) {
      for (int pe=0; pe < _fluxes_per_track; pe++) {
        _start_flux(i,j,pe) *= norm_factor;
        _boundary_flux(i,j,pe) *= norm_factor;
      }
    }
  }
}


/**
 * @brief Computes the total source (fission, scattering, fixed) in each FSR.
 * @details This method computes the total source in each FSR based on
 *          this iteration's current approximation to the scalar flux.
 */
void CPUSolver::computeFSRSources() {

  int tid;
  FP_PRECISION scatter_source, fission_source;
  FP_PRECISION* nu_sigma_f;
  FP_PRECISION* sigma_t;
  FP_PRECISION* chi;
  Material* material;

  int size = _num_FSRs * _num_groups;
  FP_PRECISION* fission_sources = new FP_PRECISION[size];
  size = _num_threads * _num_groups;
  FP_PRECISION* scatter_sources = new FP_PRECISION[size];

  /* For all FSRs, find the source */
  #pragma omp parallel for private(tid, material, nu_sigma_f, chi, \
    sigma_t, fission_source, scatter_source) schedule(guided)
  for (int r=0; r < _num_FSRs; r++) {

    tid = omp_get_thread_num();
    material = _FSR_materials[r];
    nu_sigma_f = material->getNuSigmaF();
    chi = material->getChi();
    sigma_t = material->getSigmaT();

    /* Initialize the fission sources to zero */
    fission_source = 0.0;

    /* Compute fission source for each group */
    if (material->isFissionable()) {
      for (int e=0; e < _num_groups; e++)
        fission_sources(r,e) = _scalar_flux(r,e) * nu_sigma_f[e];

      fission_source = pairwise_sum<FP_PRECISION>(&fission_sources(r,0),
                                                  _num_groups);
      fission_source /= _k_eff;
    }

    /* Compute total (fission+scatter+fixed) source for group G */
    for (int G=0; G < _num_groups; G++) {
      for (int g=0; g < _num_groups; g++)
        scatter_sources(tid,g) = material->getSigmaSByGroupInline(g,G)
                                  * _scalar_flux(r,g);
      scatter_source = pairwise_sum<FP_PRECISION>(&scatter_sources(tid,0),
                                                _num_groups);

      _reduced_sources(r,G) = fission_source * chi[G];
      _reduced_sources(r,G) += scatter_source + _fixed_sources(r,G);
      _reduced_sources(r,G) *= ONE_OVER_FOUR_PI / sigma_t[G];
    }
  }

  delete [] fission_sources;
  delete [] scatter_sources;
}


/**
 * @brief Computes the residual between source/flux iterations.
 * @param res_type the type of residuals to compute
 *        (SCALAR_FLUX, FISSION_SOURCE, TOTAL_SOURCE)
 * @return the average residual in each FSR
 */
double CPUSolver::computeResidual(residualType res_type) {

  int norm;
  double residual;
  double* residuals = new double[_num_FSRs];
  memset(residuals, 0., _num_FSRs * sizeof(double));

  if (res_type == SCALAR_FLUX) {

    norm = _num_FSRs;

    for (int r=0; r < _num_FSRs; r++) {
      for (int e=0; e < _num_groups; e++)
        if (_old_scalar_flux(r,e) > 0.) {
          residuals[r] += pow((_scalar_flux(r,e) - _old_scalar_flux(r,e)) /
                              _old_scalar_flux(r,e), 2);
      }
    }
  }

  else if (res_type == FISSION_SOURCE) {

    if (_num_fissionable_FSRs == 0)
      log_printf(ERROR, "The Solver is unable to compute a "
                 "FISSION_SOURCE residual without fissionable FSRs");

    norm = _num_fissionable_FSRs;

    double new_fission_source, old_fission_source;
    FP_PRECISION* nu_sigma_f;
    Material* material;

    for (int r=0; r < _num_FSRs; r++) {
      new_fission_source = 0.;
      old_fission_source = 0.;
      material = _FSR_materials[r];

      if (material->isFissionable()) {
        nu_sigma_f = material->getNuSigmaF();

        for (int e=0; e < _num_groups; e++) {
          new_fission_source += _scalar_flux(r,e) * nu_sigma_f[e];
          old_fission_source += _old_scalar_flux(r,e) * nu_sigma_f[e];
        }

        if (old_fission_source > 0.)
          residuals[r] = pow((new_fission_source -  old_fission_source) /
                              old_fission_source, 2);
      }
    }
  }

  else if (res_type == TOTAL_SOURCE) {

    norm = _num_FSRs;

    double new_total_source, old_total_source;
    FP_PRECISION inverse_k_eff = 1.0 / _k_eff;
    FP_PRECISION* nu_sigma_f;
    Material* material;

    for (int r=0; r < _num_FSRs; r++) {
      new_total_source = 0.;
      old_total_source = 0.;
      material = _FSR_materials[r];

      if (material->isFissionable()) {
        nu_sigma_f = material->getNuSigmaF();

        for (int e=0; e < _num_groups; e++) {
          new_total_source += _scalar_flux(r,e) * nu_sigma_f[e];
          old_total_source += _old_scalar_flux(r,e) * nu_sigma_f[e];
        }

        new_total_source *= inverse_k_eff;
        old_total_source *= inverse_k_eff;
      }

      /* Compute total scattering source for group G */
      for (int G=0; G < _num_groups; G++) {
        for (int g=0; g < _num_groups; g++) {
          new_total_source += material->getSigmaSByGroupInline(g,G)
                              * _scalar_flux(r,g);
          old_total_source += material->getSigmaSByGroupInline(g,G)
                              * _old_scalar_flux(r,g);
        }
      }

      if (old_total_source > 0.)
        residuals[r] = pow((new_total_source -  old_total_source) /
                            old_total_source, 2);
    }
  }

  /* Sum up the residuals from each FSR and normalize */
  residual = pairwise_sum<double>(residuals, _num_FSRs);
  residual = sqrt(residual / norm);

  /* Deallocate memory for residuals array */
  delete [] residuals;

  return residual;
}


/**
 * @brief Compute \f$ k_{eff} \f$ from the total, fission and scattering
 *        reaction rates and leakage.
 * @details This method computes the current approximation to the
 *          multiplication factor on this iteration as follows:
 *          \f$ k_{eff} = \frac{\displaystyle\sum_{i \in I}
 *                        \displaystyle\sum_{g \in G} \nu \Sigma^F_g \Phi V_{i}}
 *                        {\displaystyle\sum_{i \in I}
 *                        \displaystyle\sum_{g \in G} (\Sigma^T_g \Phi V_{i} -
 *                        \Sigma^S_g \Phi V_{i} - L_{i,g})} \f$
 */
void CPUSolver::computeKeff() {

  int tid;
  Material* material;
  FP_PRECISION* sigma;
  FP_PRECISION volume;

  FP_PRECISION total, fission, scatter, leakage;
  FP_PRECISION* FSR_rates = new FP_PRECISION[_num_FSRs];
  FP_PRECISION* group_rates = new FP_PRECISION[_num_threads * _num_groups];

  /* Loop over all FSRs and compute the volume-integrated total rates */
  #pragma omp parallel for private(tid, volume, \
    material, sigma) schedule(guided)
  for (int r=0; r < _num_FSRs; r++) {

    tid = omp_get_thread_num() * _num_groups;
    volume = _FSR_volumes[r];
    material = _FSR_materials[r];
    sigma = material->getSigmaT();

    for (int e=0; e < _num_groups; e++)
      group_rates[tid+e] = sigma[e] * _scalar_flux(r,e);

    FSR_rates[r]=pairwise_sum<FP_PRECISION>(&group_rates[tid], _num_groups);
    FSR_rates[r] *= volume;
  }

  /* Reduce total rates across FSRs */
  total = pairwise_sum<FP_PRECISION>(FSR_rates, _num_FSRs);

  /* Loop over all FSRs and compute the volume-integrated nu-fission rates */
  #pragma omp parallel for private(tid, volume, \
    material, sigma) schedule(guided)
  for (int r=0; r < _num_FSRs; r++) {

    tid = omp_get_thread_num() * _num_groups;
    volume = _FSR_volumes[r];
    material = _FSR_materials[r];
    sigma = material->getNuSigmaF();

    for (int e=0; e < _num_groups; e++)
      group_rates[tid+e] = sigma[e] * _scalar_flux(r,e);

    FSR_rates[r]=pairwise_sum<FP_PRECISION>(&group_rates[tid], _num_groups);
    FSR_rates[r] *= volume;
  }

  /* Reduce fission rates across FSRs */
  fission = pairwise_sum<FP_PRECISION>(FSR_rates, _num_FSRs);

  /* Loop over all FSRs and compute the volume-integrated scattering rates */
  #pragma omp parallel for private(tid, volume, \
    material) schedule(guided)
  for (int r=0; r < _num_FSRs; r++) {

    tid = omp_get_thread_num() * _num_groups;
    volume = _FSR_volumes[r];
    material = _FSR_materials[r];

    FSR_rates[r] = 0.;

    for (int G=0; G < _num_groups; G++) {
      for (int g=0; g < _num_groups; g++)
        group_rates[tid+g] = material->getSigmaSByGroupInline(g,G)
                             * _scalar_flux(r,g);

      FSR_rates[r]+=pairwise_sum<FP_PRECISION>(&group_rates[tid], _num_groups);
    }

    FSR_rates[r] *= volume;
  }

  /* Reduce scattering rates across FSRs */
  scatter = pairwise_sum<FP_PRECISION>(FSR_rates, _num_FSRs);

  /* Reduce leakage array across Tracks, energy groups, polar angles */
  int size = 2 * _tot_num_tracks * _fluxes_per_track;
  leakage = pairwise_sum<FP_PRECISION>(_boundary_leakage, size) * 0.5;

  _k_eff = fission / (total - scatter + leakage);

  log_printf(DEBUG, "tot = %f, fiss = %f, scatt = %f, leak = %f,"
             "k_eff = %f", total, fission, scatter, leakage, _k_eff);

  delete [] FSR_rates;
  delete [] group_rates;
}


/**
 * @brief This method performs one transport sweep of all azimuthal angles,
 *        Tracks, Track segments, polar angles and energy groups.
 * @details The method integrates the flux along each Track and updates the
 *          boundary fluxes for the corresponding output Track, while updating
 *          the scalar flux in each flat source region.
 */
void CPUSolver::transportSweep() {

  if (_OTF) {
    transportSweepOTF();
    return;
  }

  int min_track, max_track;
  Track* curr_track;
  int azim_index, polar_index;
  int num_segments;
  segment* curr_segment;
  segment* segments;
  FP_PRECISION* track_flux;
  FP_PRECISION thread_fsr_flux[_num_groups];

  for (int g=0; g < _num_groups; g++)
    thread_fsr_flux[g] = 0.0;

  log_printf(DEBUG, "Transport sweep with %d OpenMP threads", _num_threads);

  /* Initialize flux in each FSr to zero */
  flattenFSRFluxes(0.0);

  if (_cmfd != NULL && _cmfd->isFluxUpdateOn())
    _cmfd->zeroSurfaceCurrents();

<<<<<<< HEAD
  /* Copy starting flux to current flux */
  copyBoundaryFluxes();

  /* Loop over all parallel track groups */
  for (int i=0; i < _num_parallel_track_groups; i++){
    
=======
  /* Loop over each parallel track groups */
  for (int i=0; i < _num_parallel_track_groups; i++) {

>>>>>>> 455ea1b7
    /* Compute the minimum and maximum Track IDs corresponding to
     * the current parallel tracks group */
    min_track = _num_tracks_by_parallel_group[i];
    max_track = _num_tracks_by_parallel_group[i+1];

    #pragma omp parallel for private(curr_track, azim_index, polar_index, \
                                     num_segments, curr_segment,        \
                                     segments, track_flux) schedule(guided)
    for (int track_id=min_track; track_id < max_track; track_id++) {

<<<<<<< HEAD
      FP_PRECISION thread_fsr_flux[_num_groups];
      curr_track = _tracks[track_id];      
=======
      tid = omp_get_thread_num();
      curr_track = _tracks[track_id];
>>>>>>> 455ea1b7
      azim_index = _quad->getFirstOctantAzim
        (curr_track->getAzimIndex());

      /* Get the polar index */
      if (_solve_3D)
        polar_index = static_cast<Track3D*>(_tracks[track_id])->
          getPolarIndex();
      else
        polar_index = 0;

      /* Initialize local pointers to important data structures */
      num_segments = curr_track->getNumSegments();
      segments = curr_track->getSegments();
      track_flux = &_boundary_flux(track_id, 0, 0);

      /* Loop over each Track segment in forward direction */
      for (int s=0; s < num_segments; s++) {
        curr_segment = &segments[s];
        tallyScalarFlux(curr_segment, azim_index, polar_index, track_flux,
                        thread_fsr_flux);
        tallySurfaceCurrent(curr_segment, azim_index, polar_index, track_flux,
                            true);
      }

      /* Transfer boundary angular flux to outgoing Track */
      transferBoundaryFlux(track_id, azim_index, polar_index, true, track_flux);

      /* Get the backward track flux */
      track_flux = &_boundary_flux(track_id,1,0);

      /* Loop over each Track segment in reverse direction */
      for (int s=num_segments-1; s > -1; s--) {
        curr_segment = &segments[s];
        tallyScalarFlux(curr_segment, azim_index, polar_index, track_flux,
                        thread_fsr_flux);
        tallySurfaceCurrent(curr_segment, azim_index, polar_index, track_flux,
                            false);
      }

      /* Transfer boundary angular flux to outgoing Track */
      transferBoundaryFlux
        (track_id, azim_index, polar_index, false, track_flux);
    }
  }
}


/**
 * @brief This method performs one transport sweep of all azimuthal angles,
 *        Tracks, Track segments, polar angles and energy groups using
 *        on-the-fly axial ray tracing.
 * @details The method integrates the flux along each Track and updates the
 *          boundary fluxes for the corresponding output Track, while updating
 *          the scalar flux in each flat source region. Computation is
 *          parallelized over 2D tracks and 3D segments are formed with
 *          on-the-fly axial ray tracing.
 */
void CPUSolver::transportSweepOTF() {

  log_printf(DEBUG, "On-the-fly transport sweep with %d OpenMP threads",
      _num_threads);

  if (_cmfd != NULL && _cmfd->isFluxUpdateOn())
    _cmfd->zeroSurfaceCurrents();

  /* Initialize flux in each FSr to zero */
  flattenFSRFluxes(0.0);

  /* Unpack information from track generator */
  int num_2D_tracks = _track_generator->getNum2DTracks();
  ExtrudedTrack* extruded_tracks = _track_generator->getExtrudedTracks();
  Track3D**** tracks_3D = _track_generator->get3DTracks();

  /* Copy starting flux to current flux */
  copyBoundaryFluxes();

  /* Parallelize over 2D extruded tracks */
  #pragma omp parallel for
  for (int ext_id=0; ext_id < num_2D_tracks; ext_id++) {

    /* Extract indecies of 3D tracks associated with the extruded track */
    ExtrudedTrack* extruded_track = &extruded_tracks[ext_id];
    int a = extruded_track->_azim_index;
    int azim_index = _quad->getFirstOctantAzim(a);
    int i = extruded_track->_track_index;

    FP_PRECISION* track_flux;
    FP_PRECISION thread_fsr_flux[_num_groups];

    /* Loop over polar angles */
    for (int p=0; p < _num_polar; p++) {

      /* Loop over z-stacked rays */
      for (int z=0; z < _tracks_per_stack[a][i][p]; z++) {

        /* Extract track and flux data */
        Track3D* curr_track = &tracks_3D[a][i][p][z];
        int track_id = curr_track->getUid();
        track_flux = &_boundary_flux(track_id, 0, 0);
        double theta = curr_track->getTheta();

        /* Follow track to determine segments */
        int num_segments = curr_track->getNumSegments();
        segment segments[num_segments];
        Point* start = curr_track->getStart();
        SegmentationKernel kernel;
        kernel.setSegments(segments);
        kernel.setMaxVal(_track_generator->retrieveMaxOpticalLength());
        _track_generator->traceSegmentsOTF(extruded_track, start, theta,
            &kernel);

        int polar_index = curr_track->getPolarIndex();

        /* Transport segments forward */
        for (int s=0; s < num_segments; s++) {

          tallyScalarFlux(&segments[s], azim_index, polar_index, track_flux,
              thread_fsr_flux);

          tallySurfaceCurrent(&segments[s], azim_index, polar_index,
              track_flux, true);
        }

        /* Transfer boundary angular flux to outgoing Track */
        transferBoundaryFlux(track_id, azim_index, polar_index, true,
            track_flux);

        /* Get the backward track flux */
        track_flux = &_boundary_flux(track_id, 1, 0);

        /* Transport segments backwards */
        for (int s=num_segments-1; s > -1; s--) {

          tallyScalarFlux(&segments[s], azim_index, polar_index, track_flux,
              thread_fsr_flux);

          tallySurfaceCurrent(&segments[s], azim_index, polar_index,
              track_flux, false);
        }

        /* Transfer boundary angular flux to outgoing Track */
        transferBoundaryFlux(track_id, azim_index, polar_index, false,
            track_flux);
      }
    }
  }
}


/**
 * @brief Computes the contribution to the FSR scalar flux from a Track segment.
 * @details This method integrates the angular flux for a Track segment across
 *          energy groups and polar angles, and tallies it into the FSR
 *          scalar flux, and updates the Track's angular flux.
 * @param curr_segment a pointer to the Track segment of interest
 * @param azim_index a pointer to the azimuthal angle index for this segment
 * @param track_flux a pointer to the Track's angular flux
 * @param fsr_flux a pointer to the temporary FSR flux buffer
 */
void CPUSolver::tallyScalarFlux(segment* curr_segment,
                                int azim_index, int polar_index,
                                FP_PRECISION* track_flux,
                                FP_PRECISION* fsr_flux) {

  int fsr_id = curr_segment->_region_id;
  FP_PRECISION length = curr_segment->_length;
  FP_PRECISION* sigma_t = curr_segment->_material->getSigmaT();
  int p, pe;
  int a = azim_index;

  /* The change in angular flux along this Track segment in the FSR */
  FP_PRECISION delta_psi;
  FP_PRECISION exponential;

  /* Set the FSR scalar flux buffer to zero */
  memset(fsr_flux, 0.0, _num_groups * sizeof(FP_PRECISION));

  if (_solve_3D) {
    p = _quad->getFirstOctantPolar(polar_index);
    for (int e=0; e < _num_groups; e++) {
      exponential = _exp_evaluator->computeExponential
        (sigma_t[e] * length, a, p);
      delta_psi = (track_flux(e)-_reduced_sources(fsr_id,e)) * exponential;
      fsr_flux[e] += delta_psi * _azim_spacings[a] * _polar_spacings[a][p] *
        _quad->getMultiple(a,p) * 4.0 * M_PI;
      track_flux(e) -= delta_psi;
    }
  }
  else{

    pe = 0;

    /* Loop over energy groups */
    for (int e=0; e < _num_groups; e++) {

      /* Loop over polar angles */
      for (p=0; p < _num_polar/2; p++) {
        exponential = _exp_evaluator->computeExponential
          (sigma_t[e] * length, a, p);
        delta_psi = (track_flux(pe)-_reduced_sources(fsr_id,e)) * exponential;
        fsr_flux[e] += delta_psi * 2.0 * _azim_spacings[a] *
          _quad->getMultiple(a, p) * 4.0 * M_PI;
        track_flux(pe) -= delta_psi;
        pe++;
      }
    }
  }

  /* Atomically increment the FSR scalar flux from the temporary array */
  omp_set_lock(&_FSR_locks[fsr_id]);
  {
    for (int e=0; e < _num_groups; e++)
      _scalar_flux(fsr_id,e) += fsr_flux[e];
  }
  omp_unset_lock(&_FSR_locks[fsr_id]);
}


/**
 * @brief Tallies the current contribution from this segment across the
 *        the appropriate CMFD mesh cell surface.
 * @param curr_segment a pointer to the Track segment of interest
 * @param azim_index the azimuthal index for this segmenbt
 * @param track_flux a pointer to the Track's angular flux
 * @param fwd boolean indicating direction of integration along segment
 */
void CPUSolver::tallySurfaceCurrent(segment* curr_segment, int azim_index,
                                    int polar_index, FP_PRECISION* track_flux,
                                    bool fwd) {

  /* Tally surface currents if CMFD is in use */
  if (_cmfd != NULL && _cmfd->isFluxUpdateOn())
    _cmfd->tallySurfaceCurrent
      (curr_segment, track_flux, azim_index, polar_index, fwd);
}


/**
 * @brief Updates the boundary flux for a Track given boundary conditions.
 * @details For reflective boundary conditions, the outgoing boundary flux
 *          for the Track is given to the reflecting Track. For vacuum
 *          boundary conditions, the outgoing flux tallied as leakage.
 * @param track_id the ID number for the Track of interest
 * @param azim_index a pointer to the azimuthal angle index for this segment
 * @param direction the Track direction (forward - true, reverse - false)
 * @param track_flux a pointer to the Track's outgoing angular flux
 */
void CPUSolver::transferBoundaryFlux(int track_id,
                                     int azim_index, int polar_index,
                                     bool direction,
                                     FP_PRECISION* track_flux) {
  int start;
  boundaryType bc;
  FP_PRECISION* track_leakage;
  int track_out_id;
  int a = azim_index;

  /* Extract boundary conditions for this Track and the pointer to the
   * outgoing reflective Track, and index into the leakage array */

  /* For the "forward" direction */
  if (direction) {
    bc = _tracks[track_id]->getBCFwd();
<<<<<<< HEAD
    track_leakage = &_boundary_leakage(track_id, 0);
    if (bc == PERIODIC){
=======
    track_leakage = &_boundary_leakage(track_id,0);
    if (bc == PERIODIC) {
>>>>>>> 455ea1b7
      start = 0;
      track_out_id = _tracks[track_id]->getTrackPrdcFwd()->getUid();
    }
    else{
      start = _fluxes_per_track * (!_tracks[track_id]->getReflFwdFwd());
      track_out_id = _tracks[track_id]->getTrackReflFwd()->getUid();
    }
  }

  /* For the "reverse" direction */
  else {
    bc = _tracks[track_id]->getBCBwd();
    track_leakage = &_boundary_leakage(track_id,_fluxes_per_track);
    if (bc == PERIODIC) {
      start = _fluxes_per_track;
      track_out_id = _tracks[track_id]->getTrackPrdcBwd()->getUid();
    }
    else {
      start = _fluxes_per_track * (!_tracks[track_id]->getReflBwdFwd());
      track_out_id = _tracks[track_id]->getTrackReflBwd()->getUid();
    }
  }

  FP_PRECISION* track_out_flux = &_start_flux(track_out_id,0,start);

  /* Set bc to 1 if bc is PERIODIC (bc == 2) */
  if (bc == PERIODIC)
    bc = REFLECTIVE;

  if (_solve_3D) {
    int p = _quad->getFirstOctantPolar(polar_index);
    for (int e=0; e < _num_groups; e++) {
      track_out_flux(e) = track_flux(e) * bc;
      track_leakage(e) = track_flux(e) * (!bc) *
        _azim_spacings[a] * _polar_spacings[a][p] *
        _quad->getMultiple(a,p) * 4.0 * M_PI;
    }
  }
  else{

    int pe = 0;

    /* Loop over polar angles and energy groups */
    for (int e=0; e < _num_groups; e++) {
      for (int p=0; p < _num_polar/2; p++) {
        track_out_flux(pe) = track_flux(pe) * bc;
        track_leakage(pe) = track_flux(pe) * (!bc) *
          2.0 * _azim_spacings[a] * _quad->getMultiple(a, p)
          * 4.0 * M_PI;
        pe++;
      }
    }
  }
}


/**
 * @brief Add the source term contribution in the transport equation to
 *        the FSR scalar flux.
 */
void CPUSolver::addSourceToScalarFlux() {

  FP_PRECISION volume;
  FP_PRECISION* sigma_t;

  /* Add in source term and normalize flux to volume for each FSR */
  /* Loop over FSRs, energy groups */
  #pragma omp parallel for private(volume, sigma_t) schedule(guided)
  for (int r=0; r < _num_FSRs; r++) {
    volume = _FSR_volumes[r];
    sigma_t = _FSR_materials[r]->getSigmaT();

    for (int e=0; e < _num_groups; e++) {
      FP_PRECISION old = _scalar_flux(r,e);
      _scalar_flux(r,e) *= 0.5;
      _scalar_flux(r,e) /= (sigma_t[e] * volume);
      _scalar_flux(r,e) += FOUR_PI * _reduced_sources(r,e);
    }
  }

  return;
}


/**
 * @brief Computes the volume-averaged, energy-integrated nu-fission rate in
 *        each FSR and stores them in an array indexed by FSR ID.
 * @details This is a helper method for SWIG to allow users to retrieve
 *          FSR nu-fission rates as a NumPy array. An example of how this
 *          method can be called from Python is as follows:
 *
 * @code
 *          num_FSRs = geometry.getNumFSRs()
 *          fission_rates = solver.computeFSRFissionRates(num_FSRs)
 * @endcode
 *
 * @param fission_rates an array to store the nu-fission rates (implicitly
 *                      passed in as a NumPy array from Python)
 * @param num_FSRs the number of FSRs passed in from Python
 */
void CPUSolver::computeFSRFissionRates(double* fission_rates, int num_FSRs) {

  if (_scalar_flux == NULL)
    log_printf(ERROR, "Unable to compute FSR fission rates since the "
               "source distribution has not been calculated");

  log_printf(INFO, "Computing FSR fission rates...");

  FP_PRECISION* nu_sigma_f;

  /* Initialize fission rates to zero */
  for (int r=0; r < _num_FSRs; r++)
    fission_rates[r] = 0.0;

  /* Loop over all FSRs and compute the volume-weighted fission rate */
  #pragma omp parallel for private (nu_sigma_f) schedule(guided)
  for (int r=0; r < _num_FSRs; r++) {
    nu_sigma_f = _FSR_materials[r]->getNuSigmaF();

    for (int e=0; e < _num_groups; e++)
      fission_rates[r] += nu_sigma_f[e] * _scalar_flux(r,e);
  }
}<|MERGE_RESOLUTION|>--- conflicted
+++ resolved
@@ -605,18 +605,12 @@
   if (_cmfd != NULL && _cmfd->isFluxUpdateOn())
     _cmfd->zeroSurfaceCurrents();
 
-<<<<<<< HEAD
   /* Copy starting flux to current flux */
   copyBoundaryFluxes();
 
   /* Loop over all parallel track groups */
-  for (int i=0; i < _num_parallel_track_groups; i++){
-    
-=======
-  /* Loop over each parallel track groups */
   for (int i=0; i < _num_parallel_track_groups; i++) {
 
->>>>>>> 455ea1b7
     /* Compute the minimum and maximum Track IDs corresponding to
      * the current parallel tracks group */
     min_track = _num_tracks_by_parallel_group[i];
@@ -627,15 +621,9 @@
                                      segments, track_flux) schedule(guided)
     for (int track_id=min_track; track_id < max_track; track_id++) {
 
-<<<<<<< HEAD
       FP_PRECISION thread_fsr_flux[_num_groups];
       curr_track = _tracks[track_id];      
-=======
-      tid = omp_get_thread_num();
-      curr_track = _tracks[track_id];
->>>>>>> 455ea1b7
-      azim_index = _quad->getFirstOctantAzim
-        (curr_track->getAzimIndex());
+      azim_index = _quad->getFirstOctantAzim(curr_track->getAzimIndex());
 
       /* Get the polar index */
       if (_solve_3D)
@@ -897,13 +885,8 @@
   /* For the "forward" direction */
   if (direction) {
     bc = _tracks[track_id]->getBCFwd();
-<<<<<<< HEAD
     track_leakage = &_boundary_leakage(track_id, 0);
-    if (bc == PERIODIC){
-=======
-    track_leakage = &_boundary_leakage(track_id,0);
     if (bc == PERIODIC) {
->>>>>>> 455ea1b7
       start = 0;
       track_out_id = _tracks[track_id]->getTrackPrdcFwd()->getUid();
     }
