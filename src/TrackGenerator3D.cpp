--- conflicted
+++ resolved
@@ -1797,15 +1797,12 @@
   bool next_fwd = outgoing;
   boundaryType bc;
 
-<<<<<<< HEAD
   int surface_2D;
   if (outgoing) {
-    next_fwd = _tracks_2D[sti->_azim][sti->_xy].getNextFwdFwd();
     bc = track_2D->getBCFwd();
     surface_2D = track_2D->getSurfaceOut();
   }
   else {
-    next_fwd = _tracks_2D[sti->_azim][sti->_xy].getNextBwdFwd();
     bc = track_2D->getBCBwd();
     surface_2D = track_2D->getSurfaceIn();
   }
@@ -1815,15 +1812,7 @@
   int domain_delta_z = 0;
 
   /* Tracks pointing in the positive z direction in the lz plane */
-  if (cti->_polar < _num_polar/2) {
-=======
-  if (outgoing)
-    bc = track_2D->getBCFwd();
-  else
-    bc = track_2D->getBCBwd();
-
   if (tci->_polar < _num_polar / 2) {
->>>>>>> 6d69e99b
 
     /* SURFACE_Z_MAX */
     if (tci->_link == num_links - 1 && lz >= nz && outgoing) {
@@ -1835,17 +1824,9 @@
       tci_refl._lz    = nl + 2 * nz - lz - 1;
 
       /* PERIODIC BC */
-<<<<<<< HEAD
       if (_geometry->getMaxZBoundaryType() == PERIODIC ||
-          _geometry->getMaxZBoundaryType() == INTERFACE) {
-        cti_next._polar = cti->_polar;
-        cti_next._lz    = lz - nz;
-        cti_next._train = 0;
-      }
-=======
-      if (_geometry->getMaxZBoundaryType() == PERIODIC)
+          _geometry->getMaxZBoundaryType() == INTERFACE)
         tci_next._lz    = lz - nz;
->>>>>>> 6d69e99b
 
       /* REFLETCIVE OR VACUUM BC */
       else {
@@ -1867,17 +1848,10 @@
       tci_refl._link = getNum3DTrackChainLinks(&tci_refl) - 1;
 
       /* PERIODIC BC */
-<<<<<<< HEAD
       if (_geometry->getMinZBoundaryType() == PERIODIC ||
           _geometry->getMinZBoundaryType() == INTERFACE) {
-        cti_next._polar = cti->_polar;
-        cti_next._lz    = lz + nz;
-        cti_next._train = getNumTracksPerLZ(&cti_next) - 1;
-=======
-      if (_geometry->getMinZBoundaryType() == PERIODIC) {
         tci_next._lz    = lz + nz;
         tci_next._link = getNum3DTrackChainLinks(&tci_next) - 1;
->>>>>>> 6d69e99b
       }
 
       /* REFLECTIVE OR VACUUM BC */
@@ -1902,7 +1876,8 @@
       tci_refl._polar = pc;
       tci_next._lz    = lz - nl;
 
-      if (_geometry->getMinYBoundaryType() == PERIODIC) {
+      if (_geometry->getMinYBoundaryType() == PERIODIC ||
+          _geometry->getMinYBoundaryType() == INTERFACE) {
         tci_next._x     = _tracks_2D_array[track_2D->getTrackPrdcBwd()]
             ->getXYIndex() % _num_x[tci->_azim];
         tci_next._link = getNum3DTrackChainLinks(&tci_next) - 1;
@@ -1929,7 +1904,8 @@
       tci_refl._link = getNum3DTrackChainLinks(&tci_refl) - 1;
       tci_next._lz    = nl + lz;
 
-      if (_geometry->getMaxYBoundaryType() == PERIODIC)
+      if (_geometry->getMaxYBoundaryType() == PERIODIC ||
+          _geometry->getMaxYBoundaryType() == INTERFACE)
         tci_next._x     = _tracks_2D_array[track_2D->getTrackPrdcFwd()]
             ->getXYIndex() % _num_x[tci->_azim];
       else {
@@ -1951,7 +1927,8 @@
       tci_refl._azim  = ac;
 
       /* Set the next track */
-      if (track_2D->getBCFwd() != PERIODIC)
+      if (track_2D->getBCFwd() != PERIODIC &&
+          track_2D->getBCFwd() != INTERFACE)
         tci_next._azim  = ac;
     }
 
@@ -1964,7 +1941,8 @@
       tci_refl._azim  = ac;
 
       /* Set the next track */
-      if (track_2D->getBCBwd() != PERIODIC)
+      if (track_2D->getBCBwd() != PERIODIC &&
+          track_2D->getBCBwd() != INTERFACE)
         tci_next._azim  = ac;
     }
   }
@@ -1982,17 +1960,10 @@
       tci_refl._link = getNum3DTrackChainLinks(&tci_refl) - 1;
 
       /* PERIODIC BC */
-<<<<<<< HEAD
       if (_geometry->getMaxZBoundaryType() == PERIODIC ||
           _geometry->getMaxZBoundaryType() == INTERFACE) {
-        cti_next._polar = cti->_polar;
-        cti_next._lz    = lz - nz;
-        cti_next._train = getNumTracksPerLZ(&cti_next) - 1;
-=======
-      if (_geometry->getMaxZBoundaryType() == PERIODIC) {
         tci_next._lz    = lz - nz;
         tci_next._link = getNum3DTrackChainLinks(&tci_next) - 1;
->>>>>>> 6d69e99b
       }
       /* REFLECTIVE OR VACUUM BC */
       else {
@@ -2013,17 +1984,9 @@
       tci_refl._lz    = nl - lz - 1;
 
       /* PERIODIC BC */
-<<<<<<< HEAD
       if (_geometry->getMinZBoundaryType() == PERIODIC ||
-          _geometry->getMinZBoundaryType() == INTERFACE) {
-        cti_next._polar = cti->_polar;
-        cti_next._lz    = lz + nz;
-        cti_next._train = 0;
-      }
-=======
-      if (_geometry->getMinZBoundaryType() == PERIODIC)
+          _geometry->getMinZBoundaryType() == INTERFACE)
         tci_next._lz    = lz + nz;
->>>>>>> 6d69e99b
 
       /* REFLECTIVE OR VACUUM BC */
       else {
@@ -2046,7 +2009,8 @@
       tci_refl._polar = pc;
       tci_next._lz    = lz + nl;
 
-      if (_geometry->getMinYBoundaryType() == PERIODIC) {
+      if (_geometry->getMinYBoundaryType() == PERIODIC ||
+          _geometry->getMinYBoundaryType() == INTERFACE) {
         tci_next._x     = _tracks_2D_array[track_2D->getTrackPrdcBwd()]
             ->getXYIndex() % _num_x[tci->_azim];
         tci_next._link = getNum3DTrackChainLinks(&tci_next) - 1;
@@ -2073,7 +2037,8 @@
       tci_refl._link = getNum3DTrackChainLinks(&tci_refl) - 1;
       tci_next._lz    = lz - nl;
 
-      if (_geometry->getMaxYBoundaryType() == PERIODIC)
+      if (_geometry->getMaxYBoundaryType() == PERIODIC ||
+          _geometry->getMaxYBoundaryType() == INTERFACE)
         tci_next._x     = _tracks_2D_array[track_2D->getTrackPrdcFwd()]
             ->getXYIndex() % _num_x[tci->_azim];
       else {
@@ -2095,7 +2060,8 @@
       tci_refl._azim  = ac;
 
       /* Set the next track */
-      if (track_2D->getBCFwd() != PERIODIC)
+      if (track_2D->getBCFwd() != PERIODIC &&
+          track_2D->getBCFwd() != INTERFACE)
         tci_next._azim  = ac;
     }
 
@@ -2108,7 +2074,8 @@
       tci_refl._azim  = ac;
 
       /* Set the next track */
-      if (track_2D->getBCBwd() != PERIODIC)
+      if (track_2D->getBCBwd() != PERIODIC &&
+          track_2D->getBCBwd() != INTERFACE)
         tci_next._azim  = ac;
     }
   }
