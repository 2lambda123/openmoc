/**
 * @file log.h
 * @brief Utility functions for writing log messages to the screen
 * @details Applies level-based logging to print formatted messages
 *          to the screen and to a log file.
 * @author William Boyd (wboyd@mit.edu)
 * @date January 22, 2012
 *
 */

#ifndef LOG_H_
#define LOG_H_

#ifdef __cplusplus
#include "Python.h"
#include <stdio.h>
#include <stdarg.h>
#include <stdlib.h>
#include <sstream>
#include <iostream>
#include <fstream>
#include <iomanip>
#include <string.h>
#include <stdexcept>
#include <time.h>
#include <math.h>
#include <sys/types.h>
#include <sys/stat.h>
<<<<<<< HEAD
#include <omp.h>
#include "Python.h"
=======
>>>>>>> 1847f671
#endif

#define printf PySys_WriteStdout

/**
 * @enum logLevels
 * @brief Logging levels characterize an ordered set of message types
 *        which may be printed to the screen.
 */


/**
 * @var logLevel
 * @brief Logging levels characterize an ordered set of message types
 *        which may be printed to the screen.
 */
typedef enum logLevels {
  /** A debugging message */
  DEBUG,

  /** An informational but verbose message */
  INFO,

  /** A brief progress update on run progress */
  NORMAL,

  /** A message of a single line of characters */
  SEPARATOR,

  /** A message centered within a line of characters */
  HEADER,

  /** A message sandwiched between two lines of characters */
  TITLE,

  /** A message for to warn the user */
  WARNING,

  /** A message to warn of critical program conditions */
  CRITICAL,

  /** A message containing program results */
  RESULT,

  /** A messsage for unit testing */
  UNITTEST,

  /** A message reporting error conditions */
  ERROR
} logLevel;


/**
 * @brief A function stub used to convert C++ exceptions into Python exceptions
 *        through SWIG.
 * @details This method is not defined in the C++ source. It is defined in the
 *          SWIG inteface files (i.e., openmoc/openmoc.i)
 * @param msg a character array for the exception message
 */
extern void set_err(const char *msg);

void set_output_directory(char* directory);
const char* get_output_directory();
void set_log_filename(char* filename);
const char* get_log_filename();

void set_separator_character(char c);
char get_separator_character();
void set_header_character(char c);
char get_header_character();
void set_title_character(char c);
char get_title_character();
void set_line_length(int length);
void set_log_level(const char* new_level);
int get_log_level();

void log_printf(logLevel level, const char *format, ...);
std::string create_multiline_msg(std::string level, std::string message);


#endif /* LOG_H_ */<|MERGE_RESOLUTION|>--- conflicted
+++ resolved
@@ -26,11 +26,7 @@
 #include <math.h>
 #include <sys/types.h>
 #include <sys/stat.h>
-<<<<<<< HEAD
 #include <omp.h>
-#include "Python.h"
-=======
->>>>>>> 1847f671
 #endif
 
 #define printf PySys_WriteStdout
